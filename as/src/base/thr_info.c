/*
 * thr_info.c
 *
 * Copyright (C) 2008-2014 Aerospike, Inc.
 *
 * Portions may be licensed to Aerospike, Inc. under one or more contributor
 * license agreements.
 *
 * This program is free software: you can redistribute it and/or modify it under
 * the terms of the GNU Affero General Public License as published by the Free
 * Software Foundation, either version 3 of the License, or (at your option) any
 * later version.
 *
 * This program is distributed in the hope that it will be useful, but WITHOUT
 * ANY WARRANTY; without even the implied warranty of MERCHANTABILITY or FITNESS
 * FOR A PARTICULAR PURPOSE. See the GNU Affero General Public License for more
 * details.
 *
 * You should have received a copy of the GNU Affero General Public License
 * along with this program.  If not, see http://www.gnu.org/licenses/
 */

#include "base/thr_info.h"

#include <errno.h>
#include <fcntl.h>
#include <getopt.h>
#include <pthread.h>
#include <stdarg.h>
#include <stdio.h>
#include <string.h>
#include <ctype.h>
#include <limits.h>
#include <malloc.h>
#include <mcheck.h>
#include <sys/epoll.h>
#include <sys/ioctl.h>
#include <sys/param.h>
#include <sys/resource.h>
#include <arpa/inet.h>
#include <time.h>
#include <unistd.h>

#include "citrusleaf/cf_shash.h"
#include "citrusleaf/cf_vector.h"

#include "xdr_config.h"

#include "cf_str.h"
#include "dynbuf.h"
#include "fault.h"
#include "jem.h"
#include "meminfo.h"
#include "queue.h"

#include "ai_obj.h"
#include "ai_btree.h"

#include "base/asm.h"
#include "base/datamodel.h"
#include "base/thr_batch.h"
#include "base/thr_proxy.h"
#include "base/thr_tsvc.h"
#include "base/thr_write.h"
#include "base/transaction.h"
#include "base/xdr_serverside.h"
#include "base/secondary_index.h"
#include "base/security.h"
#include "base/system_metadata.h"
#include "fabric/fabric.h"
#include "fabric/hb.h"
#include "fabric/paxos.h"
#include "fabric/migrate.h"
#include "base/udf_cask.h"
#include "base/thr_scan.h"
#include "base/monitor.h"
#include "base/thr_sindex.h"
#include "base/ldt.h"

#define STR_NS             "ns"
#define STR_SET            "set"
#define STR_INDEXNAME      "indexname"
#define STR_NUMBIN         "numbins"
#define STR_INDEXDATA      "indexdata"
#define STR_TYPE_NUMERIC   "numeric"
#define STR_TYPE_STRING    "string"
#define STR_ITYPE          "indextype"
#define STR_ITYPE_OBJECT   "object"
#define STR_BINTYPE        "bintype"

extern int as_nsup_queue_get_size();

// Use the following macro to enforce locking around Info requests at run-time.
// (Warning:  This will unnecessarily increase contention and Info request timeouts!)
// #define USE_INFO_LOCK

typedef int (*as_info_get_tree_fn) (char *name, char *subtree, cf_dyn_buf *db);
typedef int (*as_info_get_value_fn) (char *name, cf_dyn_buf *db);
typedef int (*as_info_command_fn) (char *name, char *parameters, cf_dyn_buf *db);

void as_query_set_job_tracking(bool);

// Sets a static value - set to 0 to remove a previous value.
int as_info_set_buf(const char *name, const uint8_t *value, size_t value_sz, bool def);
int as_info_set(const char *name, const char *value, bool def);

// For dynamic items - you will get called when the name is requested. The
// dynbuf will be fully set up for you - just add the information you want to
// return.
int as_info_set_dynamic(char *name, as_info_get_value_fn gv_fn, bool def);

// For tree items - you will get called when the name is requested, and it will
// have the name you registered (name) and the subtree portion (value). The
// dynbuf will be fully set up for you - just add the information you want to
// return
int as_info_set_tree(char *name, as_info_get_tree_fn gv_fn);

// For commands - you will be called with the parameters.
int as_info_set_command(char *name, as_info_command_fn command_fn, as_sec_perm required_perm);

// Acceptable timediffs in XDR lastship times.
// (Print warning only if time went back by at least 5 minutes.)
#define XDR_ACCEPTABLE_TIMEDIFF XDR_TIME_ADJUST


static int as_info_queue_get_size(void);
int as_info_parameter_get(char *param_str, char *param, char *value, int *value_len);
int info_get_objects(char *name, cf_dyn_buf *db);
void clear_microbenchmark_histograms();
void clear_ldt_histograms();
int info_get_tree_sets(char *name, char *subtree, cf_dyn_buf *db);
int info_get_tree_bins(char *name, char *subtree, cf_dyn_buf *db);
int info_get_tree_sindexes(char *name, char *subtree, cf_dyn_buf *db);
int as_tscan_get_pending_job_count();
void as_storage_show_wblock_stats(as_namespace *ns);
void as_storage_summarize_wblock_stats(as_namespace *ns);
int as_storage_analyze_wblock(as_namespace* ns, int device_index, uint32_t wblock_id);

static cf_queue *g_info_work_q = 0;

typedef struct {
	as_transaction tr;
} info_work;

//
// Info has its own fabric service
// which allows it to communicate things like the IP addresses of
// all the other nodes
//

#define INFO_FIELD_OP	0
#define INFO_FIELD_GENERATION 1
#define INFO_FIELD_SERVICE_ADDRESS 2

#define INFO_OP_UPDATE 0
#define INFO_OP_ACK 1

msg_template info_mt[] = {
	{ INFO_FIELD_OP,	M_FT_UINT32 },
	{ INFO_FIELD_GENERATION, M_FT_UINT32 },
	{ INFO_FIELD_SERVICE_ADDRESS, M_FT_STR }
};

// Is dumping GLibC-level memory stats enabled?
static bool g_mstats_enabled = false;

// Is GLibC-level memory tracing enabled?
static bool g_mtrace_enabled = false;

// Default location for the memory tracing output:
#define DEFAULT_MTRACE_FILENAME  "/tmp/mtrace.out"

//
// The dynamic list has a name, and a function to call
//

typedef struct info_static_s {
	struct info_static_s	*next;
	bool   def; // default, but default is a reserved word
	char *name;
	char *value;
	size_t	value_sz;
} info_static;


typedef struct info_dynamic_s {
	struct info_dynamic_s *next;
	bool 	def;  // default, but that's a reserved word
	char *name;
	as_info_get_value_fn	value_fn;
} info_dynamic;

typedef struct info_command_s {
	struct info_command_s *next;
	char *name;
	as_info_command_fn 		command_fn;
	as_sec_perm				required_perm; // required security permission
} info_command;

typedef struct info_tree_s {
	struct info_tree_s *next;
	char *name;
	as_info_get_tree_fn	tree_fn;
} info_tree;


#define EOL		'\n' // incoming commands are separated by EOL
#define SEP		'\t'
#define TREE_SEP		'/'

#define INFO_COMMAND_SINDEX_FAILCODE(num, message)	\
	if (db) { \
		cf_dyn_buf_append_string(db, "FAIL:");			\
		cf_dyn_buf_append_int(db, num); 				\
		cf_dyn_buf_append_string(db, ":");				\
		cf_dyn_buf_append_string(db, message);          \
	}


//
// This call is expensive, so put a cache in front of it
//

static as_partition_states g_ps_cache;
pthread_mutex_t			g_ps_cache_LOCK = PTHREAD_MUTEX_INITIALIZER;
uint64_t				g_ps_cache_lastms = 0;

void
info_partition_getstates(as_partition_states *ps)
{
	pthread_mutex_lock(&g_ps_cache_LOCK);

	uint64_t	now = cf_getms();

	if (g_ps_cache_lastms + 1000 < now) {
		as_partition_getstates(&g_ps_cache);
		g_ps_cache_lastms = now;
	}

	*ps = g_ps_cache;

	pthread_mutex_unlock(&g_ps_cache_LOCK);
	return;
}

//
// DYNAMIC FUNCTIONS
// These functions are internal bits that allow us to gather some basic
// statistics
//

#if SIZEOF_ATOMIC_INT == 4
#define APPEND_STAT_COUNTER(__db, __stat)  cf_dyn_buf_append_uint32(__db, __stat)
#elif SIZEOF_ATOMIC_INT == 8
#define APPEND_STAT_COUNTER(__db, __stat)  cf_dyn_buf_append_uint64(__db, __stat)
#else
#define APPEND_STAT_COUNTER(__db, __stat)  STATS_MUST_BE_4_OR_8_BYTES
#endif


void info_append_uint64(char *name, char *stats_name, uint64_t value, cf_dyn_buf *db)
{
	cf_dyn_buf_append_string(db, ";");
	cf_dyn_buf_append_string(db, name);
	cf_dyn_buf_append_string(db, stats_name);
	cf_dyn_buf_append_string(db, "=");
	cf_dyn_buf_append_uint64(db, value);
}

int
info_get_utilization(cf_dyn_buf *db)
{
	uint64_t	total_number_objects    = 0;
	uint64_t	total_number_objects_sub= 0;
	uint64_t	used_disk_size          = 0;
	uint64_t	total_disk_size         = 0;
	uint64_t	total_memory_size       = 0;
	uint64_t    disk_free_pct           = 0;
	uint64_t    mem_free_pct            = 0;
	uint64_t    used_memory_size        = 0;
	uint64_t    used_data_memory        = 0;
	uint64_t    used_pindex_memory      = 0;
	uint64_t    used_sindex_memory      = 0;

	for (uint i = 0; i < g_config.namespaces; i++) {
		as_namespace *ns = g_config.namespace[i];

		total_number_objects    += ns->n_objects;
		total_number_objects_sub += ns->n_sub_objects;
		total_disk_size         += ns->ssd_size;
		total_memory_size       += ns->memory_size;
		used_data_memory        += ns->n_bytes_memory;
		used_pindex_memory      += as_index_size_get(ns) * (ns->n_objects + ns->n_sub_objects);
		used_sindex_memory      += cf_atomic_int_get(ns->sindex_data_memory_used);

		uint64_t inuse_disk_bytes = 0;
		as_storage_stats(ns, 0, &inuse_disk_bytes);
		used_disk_size          += inuse_disk_bytes;
	}
	// total used memory = memory used by (data + primary index + secondary index)
	used_memory_size = used_data_memory + used_pindex_memory + used_sindex_memory;
	disk_free_pct    = (total_disk_size && (total_disk_size > used_disk_size))
					   ? (((total_disk_size - used_disk_size) * 100L) / total_disk_size)
					   : 0;
	mem_free_pct     =  (total_memory_size && (total_memory_size > used_memory_size))
						? (((total_memory_size - used_memory_size) * 100L) / total_memory_size)
						: 0;


	info_append_uint64("", "objects",                  total_number_objects, db);
	info_append_uint64("", "sub-records",              total_number_objects_sub, db);
	info_append_uint64("", "total-bytes-disk",         total_disk_size,      db);
	info_append_uint64("", "used-bytes-disk",          used_disk_size,       db);
	info_append_uint64("", "free-pct-disk",            disk_free_pct,        db);
	info_append_uint64("", "total-bytes-memory",       total_memory_size,    db);
	info_append_uint64("", "used-bytes-memory",        used_memory_size,     db);
	info_append_uint64("", "data-used-bytes-memory",   used_data_memory,     db);
	info_append_uint64("", "index-used-bytes-memory",  used_pindex_memory,   db);
	info_append_uint64("", "sindex-used-bytes-memory", used_sindex_memory,   db);
	info_append_uint64("", "free-pct-memory",          mem_free_pct,         db);
	return(0);
}

// #define INFO_SEGV_TEST 1
#ifdef INFO_SEGV_TEST
char *segv_test = "segv test";
int
info_segv_test(char *name, cf_dyn_buf *db)
{
	*segv_test = 'E';
	cf_dyn_buf_append_string(db, "segv");
	return(0);
}
#endif

int
info_get_stats(char *name, cf_dyn_buf *db)
{
	cf_debug(AS_INFO, "info_get_stats");

	cf_dyn_buf_append_string(db, "cluster_size=");
	cf_dyn_buf_append_int(db, g_config.paxos->cluster_size);
	cf_dyn_buf_append_string(db, ";cluster_key=");
	cf_dyn_buf_append_uint64_x(db, as_paxos_get_cluster_key());
	cf_dyn_buf_append_string(db, ";cluster_integrity=");
	cf_dyn_buf_append_string(db, (as_paxos_get_cluster_integrity(g_config.paxos) ? "true" : "false"));

	info_get_utilization(db);

	cf_dyn_buf_append_string(db, ";stat_read_reqs=");
	APPEND_STAT_COUNTER(db, g_config.stat_read_reqs);
	cf_dyn_buf_append_string(db, ";stat_read_reqs_xdr=");
	APPEND_STAT_COUNTER(db, g_config.stat_read_reqs_xdr);
	cf_dyn_buf_append_string(db, ";stat_read_success=");
	APPEND_STAT_COUNTER(db, g_config.stat_read_success);
	cf_dyn_buf_append_string(db, ";stat_read_errs_notfound=");
	APPEND_STAT_COUNTER(db, g_config.stat_read_errs_notfound);
	cf_dyn_buf_append_string(db, ";stat_read_errs_other=");
	APPEND_STAT_COUNTER(db, g_config.stat_read_errs_other);


	cf_dyn_buf_append_string(db, ";stat_write_reqs=");
	APPEND_STAT_COUNTER(db, g_config.stat_write_reqs);
	cf_dyn_buf_append_string(db, ";stat_write_reqs_xdr=");
	APPEND_STAT_COUNTER(db, g_config.stat_write_reqs_xdr);
	cf_dyn_buf_append_string(db, ";stat_write_success=");
	APPEND_STAT_COUNTER(db, g_config.stat_write_success);
	cf_dyn_buf_append_string(db, ";stat_write_errs=");
	APPEND_STAT_COUNTER(db, g_config.stat_write_errs);
	cf_dyn_buf_append_string(db, ";stat_xdr_pipe_writes=");
	APPEND_STAT_COUNTER(db, g_config.stat_xdr_pipe_writes);
	cf_dyn_buf_append_string(db, ";stat_xdr_pipe_miss=");
	APPEND_STAT_COUNTER(db, g_config.stat_xdr_pipe_miss);

	cf_dyn_buf_append_string(db, ";stat_delete_success=");
	APPEND_STAT_COUNTER(db, g_config.stat_delete_success);
	cf_dyn_buf_append_string(db, ";stat_rw_timeout=");
	APPEND_STAT_COUNTER(db, g_config.stat_rw_timeout);

	cf_dyn_buf_append_string(db, ";udf_read_reqs=");
	APPEND_STAT_COUNTER(db, g_config.udf_read_reqs);
	cf_dyn_buf_append_string(db, ";udf_read_success=");
	APPEND_STAT_COUNTER(db, g_config.udf_read_success);
	cf_dyn_buf_append_string(db, ";udf_read_errs_other=");
	APPEND_STAT_COUNTER(db, g_config.udf_read_errs_other);

	cf_dyn_buf_append_string(db, ";udf_write_reqs=");
	APPEND_STAT_COUNTER(db, g_config.udf_write_reqs);
	cf_dyn_buf_append_string(db, ";udf_write_success=");
	APPEND_STAT_COUNTER(db, g_config.udf_write_success);
	cf_dyn_buf_append_string(db, ";udf_write_err_others=");
	APPEND_STAT_COUNTER(db, g_config.udf_write_errs_other);

	cf_dyn_buf_append_string(db, ";udf_delete_reqs=");
	APPEND_STAT_COUNTER(db, g_config.udf_delete_reqs);
	cf_dyn_buf_append_string(db, ";udf_delete_success=");
	APPEND_STAT_COUNTER(db, g_config.udf_delete_success);
	cf_dyn_buf_append_string(db, ";udf_delete_err_others=");
	APPEND_STAT_COUNTER(db, g_config.udf_delete_errs_other);

	cf_dyn_buf_append_string(db, ";udf_lua_errs=");
	APPEND_STAT_COUNTER(db, g_config.udf_lua_errs);

	cf_dyn_buf_append_string(db, ";udf_scan_rec_reqs=");
	APPEND_STAT_COUNTER(db, g_config.udf_scan_rec_reqs);

	cf_dyn_buf_append_string(db, ";udf_query_rec_reqs=");
	APPEND_STAT_COUNTER(db, g_config.udf_scan_rec_reqs);

	cf_dyn_buf_append_string(db, ";udf_replica_writes=");
	APPEND_STAT_COUNTER(db, g_config.udf_replica_writes);

	cf_dyn_buf_append_string(db, ";stat_proxy_reqs=");
	APPEND_STAT_COUNTER(db, g_config.stat_proxy_reqs);
	cf_dyn_buf_append_string(db, ";stat_proxy_reqs_xdr=");
	APPEND_STAT_COUNTER(db, g_config.stat_proxy_reqs_xdr);
	cf_dyn_buf_append_string(db, ";stat_proxy_success=");
	APPEND_STAT_COUNTER(db, g_config.stat_proxy_success);
	cf_dyn_buf_append_string(db, ";stat_proxy_errs=");
	APPEND_STAT_COUNTER(db, g_config.stat_proxy_errs);
	cf_dyn_buf_append_string(db, ";stat_ldt_proxy=");
	APPEND_STAT_COUNTER(db, g_config.ldt_proxy_initiate);

	cf_dyn_buf_append_string(db,   ";stat_cluster_key_trans_to_proxy_retry=");
	APPEND_STAT_COUNTER(db, g_config.stat_cluster_key_trans_to_proxy_retry);

	cf_dyn_buf_append_string(db,   ";stat_cluster_key_transaction_reenqueue=");
	APPEND_STAT_COUNTER(db, g_config.stat_cluster_key_transaction_reenqueue);

	cf_dyn_buf_append_string(db,   ";stat_slow_trans_queue_push=");
	APPEND_STAT_COUNTER(db, g_config.stat_slow_trans_queue_push);

	cf_dyn_buf_append_string(db,   ";stat_slow_trans_queue_pop=");
	APPEND_STAT_COUNTER(db, g_config.stat_slow_trans_queue_pop);

	cf_dyn_buf_append_string(db,   ";stat_slow_trans_queue_batch_pop=");
	APPEND_STAT_COUNTER(db, g_config.stat_slow_trans_queue_batch_pop);

	cf_dyn_buf_append_string(db,   ";stat_cluster_key_regular_processed=");
	APPEND_STAT_COUNTER(db, g_config.stat_cluster_key_regular_processed);

	cf_dyn_buf_append_string(db,   ";stat_cluster_key_prole_retry=");
	APPEND_STAT_COUNTER(db, g_config.stat_cluster_key_prole_retry);

	cf_dyn_buf_append_string(db,   ";stat_cluster_key_err_ack_dup_trans_reenqueue=");
	APPEND_STAT_COUNTER(db, g_config.stat_cluster_key_err_ack_dup_trans_reenqueue);

	cf_dyn_buf_append_string(db,   ";stat_cluster_key_partition_transaction_queue_count=");
	APPEND_STAT_COUNTER(db, g_config.stat_cluster_key_partition_transaction_queue_count);

	cf_dyn_buf_append_string(db,   ";stat_cluster_key_err_ack_rw_trans_reenqueue=");
	APPEND_STAT_COUNTER(db, g_config.stat_cluster_key_err_ack_rw_trans_reenqueue);

	cf_dyn_buf_append_string(db, ";stat_expired_objects=");
	APPEND_STAT_COUNTER(db, g_config.stat_expired_objects);
	cf_dyn_buf_append_string(db, ";stat_evicted_objects=");
	APPEND_STAT_COUNTER(db, g_config.stat_evicted_objects);
	cf_dyn_buf_append_string(db, ";stat_deleted_set_objects=");
	APPEND_STAT_COUNTER(db, g_config.stat_deleted_set_objects);
	cf_dyn_buf_append_string(db, ";stat_evicted_set_objects=");
	APPEND_STAT_COUNTER(db, g_config.stat_evicted_set_objects);
	cf_dyn_buf_append_string(db, ";stat_evicted_objects_time=");
	APPEND_STAT_COUNTER(db, g_config.stat_evicted_objects_time);
	cf_dyn_buf_append_string(db, ";stat_zero_bin_records=");
	APPEND_STAT_COUNTER(db, g_config.stat_zero_bin_records);
	cf_dyn_buf_append_string(db, ";stat_nsup_deletes_not_shipped=");
	APPEND_STAT_COUNTER(db, g_config.stat_nsup_deletes_not_shipped);

	cf_dyn_buf_append_string(db, ";err_tsvc_requests=");
	APPEND_STAT_COUNTER(db, g_config.err_tsvc_requests);
	cf_dyn_buf_append_string(db, ";err_out_of_space=");
	APPEND_STAT_COUNTER(db, g_config.err_out_of_space);
	cf_dyn_buf_append_string(db, ";err_duplicate_proxy_request=");
	APPEND_STAT_COUNTER(db, g_config.err_duplicate_proxy_request);
	cf_dyn_buf_append_string(db, ";err_rw_request_not_found=");
	APPEND_STAT_COUNTER(db, g_config.err_rw_request_not_found);
	cf_dyn_buf_append_string(db, ";err_rw_pending_limit=");
	APPEND_STAT_COUNTER(db, g_config.err_rw_pending_limit);
	cf_dyn_buf_append_string(db, ";err_rw_cant_put_unique=");
	APPEND_STAT_COUNTER(db, g_config.err_rw_cant_put_unique);

	cf_dyn_buf_append_string(db, ";fabric_msgs_sent=");
	APPEND_STAT_COUNTER(db, g_config.fabric_msgs_sent);

	cf_dyn_buf_append_string(db, ";fabric_msgs_rcvd=");
	APPEND_STAT_COUNTER(db, g_config.fabric_msgs_rcvd);

	cf_dyn_buf_append_string(db, ";paxos_principal=");
	char paxos_principal[19];
	snprintf(paxos_principal, 19, "%"PRIX64"", as_paxos_succession_getprincipal());
	cf_dyn_buf_append_string(db, paxos_principal);

	cf_dyn_buf_append_string(db, ";migrate_msgs_sent=");
	APPEND_STAT_COUNTER(db, g_config.migrate_msgs_sent);

	cf_dyn_buf_append_string(db, ";migrate_msgs_recv=");
	APPEND_STAT_COUNTER(db, g_config.migrate_msgs_rcvd);

	cf_dyn_buf_append_string(db, ";migrate_progress_send=");
	APPEND_STAT_COUNTER(db, g_config.migrate_progress_send);

	cf_dyn_buf_append_string(db, ";migrate_progress_recv=");
	APPEND_STAT_COUNTER(db, g_config.migrate_progress_recv);

	cf_dyn_buf_append_string(db, ";migrate_num_incoming_accepted=");
	APPEND_STAT_COUNTER(db, g_config.migrate_num_incoming_accepted);

	cf_dyn_buf_append_string(db, ";migrate_num_incoming_refused=");
	APPEND_STAT_COUNTER(db, g_config.migrate_num_incoming_refused);

	cf_dyn_buf_append_string(db, ";queue=");
	cf_dyn_buf_append_int(db, thr_tsvc_queue_get_size() );

	cf_dyn_buf_append_string(db, ";transactions=");
	APPEND_STAT_COUNTER(db, g_config.proto_transactions);

	cf_dyn_buf_append_string(db, ";reaped_fds=");
	APPEND_STAT_COUNTER(db, g_config.reaper_count);

	cf_dyn_buf_append_string(db, ";tscan_initiate=");
	APPEND_STAT_COUNTER(db, g_config.tscan_initiate);
	cf_dyn_buf_append_string(db, ";tscan_pending=");
	APPEND_STAT_COUNTER(db, as_tscan_get_pending_job_count());
	cf_dyn_buf_append_string(db, ";tscan_succeeded=");
	APPEND_STAT_COUNTER(db, g_config.tscan_succeeded);
	cf_dyn_buf_append_string(db, ";tscan_aborted=");
	APPEND_STAT_COUNTER(db, g_config.tscan_aborted);

	cf_dyn_buf_append_string(db, ";batch_initiate=");
	APPEND_STAT_COUNTER(db, g_config.batch_initiate);
	cf_dyn_buf_append_string(db, ";batch_queue=");
	cf_dyn_buf_append_int(db, as_batch_queue_size());
	cf_dyn_buf_append_string(db, ";batch_tree_count=");
	APPEND_STAT_COUNTER(db, g_config.batch_tree_count);
	cf_dyn_buf_append_string(db, ";batch_timeout=");
	APPEND_STAT_COUNTER(db, g_config.batch_timeout);
	cf_dyn_buf_append_string(db, ";batch_errors=");
	APPEND_STAT_COUNTER(db, g_config.batch_errors);

	cf_dyn_buf_append_string(db, ";info_queue=");
	cf_dyn_buf_append_int(db, as_info_queue_get_size());

	cf_dyn_buf_append_string(db, ";delete_queue=");
	APPEND_STAT_COUNTER(db, as_nsup_queue_get_size());

	cf_dyn_buf_append_string(db, ";proxy_in_progress=");
	APPEND_STAT_COUNTER(db, as_proxy_inprogress());
	cf_dyn_buf_append_string(db, ";proxy_initiate=");
	APPEND_STAT_COUNTER(db, g_config.proxy_initiate);
	cf_dyn_buf_append_string(db, ";proxy_action=");
	APPEND_STAT_COUNTER(db, g_config.proxy_action);
	cf_dyn_buf_append_string(db, ";proxy_retry=");
	APPEND_STAT_COUNTER(db, g_config.proxy_retry);
	cf_dyn_buf_append_string(db, ";proxy_retry_q_full=");
	APPEND_STAT_COUNTER(db, g_config.proxy_retry_q_full);
	cf_dyn_buf_append_string(db, ";proxy_unproxy=");
	APPEND_STAT_COUNTER(db, g_config.proxy_unproxy);
	cf_dyn_buf_append_string(db, ";proxy_retry_same_dest=");
	APPEND_STAT_COUNTER(db, g_config.proxy_retry_same_dest);
	cf_dyn_buf_append_string(db, ";proxy_retry_new_dest=");
	APPEND_STAT_COUNTER(db, g_config.proxy_retry_new_dest);

	cf_dyn_buf_append_string(db, ";write_master=");
	APPEND_STAT_COUNTER(db, g_config.write_master);
	cf_dyn_buf_append_string(db, ";write_prole=");
	APPEND_STAT_COUNTER(db, g_config.write_prole);

	cf_dyn_buf_append_string(db, ";read_dup_prole=");
	APPEND_STAT_COUNTER(db, g_config.read_dup_prole);
	cf_dyn_buf_append_string(db, ";rw_err_dup_internal=");
	APPEND_STAT_COUNTER(db, g_config.rw_err_dup_internal);
	cf_dyn_buf_append_string(db, ";rw_err_dup_cluster_key=");
	APPEND_STAT_COUNTER(db, g_config.rw_err_dup_cluster_key);
	cf_dyn_buf_append_string(db, ";rw_err_dup_send=");
	APPEND_STAT_COUNTER(db, g_config.rw_err_dup_send);

	cf_dyn_buf_append_string(db, ";rw_err_write_internal=");
	APPEND_STAT_COUNTER(db, g_config.rw_err_write_internal);
	cf_dyn_buf_append_string(db, ";rw_err_write_cluster_key=");
	APPEND_STAT_COUNTER(db, g_config.rw_err_write_cluster_key);
	cf_dyn_buf_append_string(db, ";rw_err_write_send=");
	APPEND_STAT_COUNTER(db, g_config.rw_err_write_send);

	cf_dyn_buf_append_string(db, ";rw_err_ack_internal=");
	APPEND_STAT_COUNTER(db, g_config.rw_err_ack_internal);
	cf_dyn_buf_append_string(db, ";rw_err_ack_nomatch=");
	APPEND_STAT_COUNTER(db, g_config.rw_err_ack_nomatch);
	cf_dyn_buf_append_string(db, ";rw_err_ack_badnode=");
	APPEND_STAT_COUNTER(db, g_config.rw_err_ack_badnode);

	cf_dyn_buf_append_string(db, ";client_connections=");
	cf_dyn_buf_append_int(db, (g_config.proto_connections_opened - g_config.proto_connections_closed));

	cf_dyn_buf_append_string(db, ";waiting_transactions=");
	APPEND_STAT_COUNTER(db, g_config.n_waiting_transactions);

	cf_dyn_buf_append_string(db, ";tree_count=");
	APPEND_STAT_COUNTER(db, g_config.global_tree_count);

	cf_dyn_buf_append_string(db, ";record_refs=");
	APPEND_STAT_COUNTER(db, g_config.global_record_ref_count);

	cf_dyn_buf_append_string(db, ";record_locks=");
	APPEND_STAT_COUNTER(db, g_config.global_record_lock_count);

	cf_dyn_buf_append_string(db, ";migrate_tx_objs=");
	APPEND_STAT_COUNTER(db, g_config.migrate_tx_object_count);

	cf_dyn_buf_append_string(db, ";migrate_rx_objs=");
	APPEND_STAT_COUNTER(db, g_config.migrate_rx_object_count);

	cf_dyn_buf_append_string(db, ";ongoing_write_reqs=");
	APPEND_STAT_COUNTER(db, g_config.write_req_object_count);

	cf_dyn_buf_append_string(db, ";err_storage_queue_full=");
	APPEND_STAT_COUNTER(db, g_config.err_storage_queue_full);

	as_partition_states ps;
	info_partition_getstates(&ps);
	cf_dyn_buf_append_string(db, ";partition_actual=");
	cf_dyn_buf_append_int(db, ps.sync_actual);
	cf_dyn_buf_append_string(db, ";partition_replica=");
	cf_dyn_buf_append_int(db, ps.sync_replica);
	cf_dyn_buf_append_string(db, ";partition_desync=");
	cf_dyn_buf_append_int(db, (ps.desync + ps.zombie + ps.wait));
	cf_dyn_buf_append_string(db, ";partition_absent=");
	cf_dyn_buf_append_int(db, ps.absent);
	cf_dyn_buf_append_string(db, ";partition_object_count=");
	cf_dyn_buf_append_int(db, ps.n_objects);
	cf_dyn_buf_append_string(db, ";partition_ref_count=");
	cf_dyn_buf_append_int(db, ps.n_ref_count);

	// get the system wide info
	int freepct;
	bool swapping;
	cf_meminfo(0, 0, &freepct, &swapping);
	cf_dyn_buf_append_string(db, ";system_free_mem_pct=");
	cf_dyn_buf_append_int(db, freepct);

	cf_dyn_buf_append_string(db, ";sindex_ucgarbage_found=");
	APPEND_STAT_COUNTER(db, g_config.query_false_positives);
	
	cf_dyn_buf_append_string(db, ";sindex_gc_locktimedout=");
	APPEND_STAT_COUNTER(db, g_config.sindex_gc_timedout);

	cf_dyn_buf_append_string(db, ";sindex_gc_inactivity_dur=");
	APPEND_STAT_COUNTER(db, g_config.sindex_gc_inactivity_dur);

	cf_dyn_buf_append_string(db, ";sindex_gc_activity_dur=");
	APPEND_STAT_COUNTER(db, g_config.sindex_gc_activity_dur);

	cf_dyn_buf_append_string(db, ";sindex_gc_list_creation_time=");
	APPEND_STAT_COUNTER(db, g_config.sindex_gc_list_creation_time);

	cf_dyn_buf_append_string(db, ";sindex_gc_list_deletion_time=");
	APPEND_STAT_COUNTER(db, g_config.sindex_gc_list_deletion_time);
	
	cf_dyn_buf_append_string(db, ";sindex_gc_objects_validated=");
	APPEND_STAT_COUNTER(db, g_config.sindex_gc_objects_validated);

	cf_dyn_buf_append_string(db, ";sindex_gc_garbage_found=");
	APPEND_STAT_COUNTER(db, g_config.sindex_gc_garbage_found);

	cf_dyn_buf_append_string(db, ";sindex_gc_garbage_cleaned=");
	APPEND_STAT_COUNTER(db, g_config.sindex_gc_garbage_cleaned);

	cf_dyn_buf_append_string(db, ";system_swapping=");
	cf_dyn_buf_append_string(db, swapping ? "true" : "false");

	cf_dyn_buf_append_string(db, ";err_replica_null_node=");
	APPEND_STAT_COUNTER(db, g_config.err_replica_null_node);
	cf_dyn_buf_append_string(db, ";err_replica_non_null_node=");
	APPEND_STAT_COUNTER(db, g_config.err_replica_non_null_node);
	cf_dyn_buf_append_string(db, ";err_sync_copy_null_node=");
	APPEND_STAT_COUNTER(db, g_config.err_sync_copy_null_node);
	cf_dyn_buf_append_string(db, ";err_sync_copy_null_master=");
	APPEND_STAT_COUNTER(db, g_config.err_sync_copy_null_master);

	cf_dyn_buf_append_string(db, ";storage_defrag_corrupt_record=");
	APPEND_STAT_COUNTER(db, g_config.err_storage_defrag_corrupt_record);
	cf_dyn_buf_append_string(db, ";err_write_fail_prole_unknown=");
	APPEND_STAT_COUNTER(db, g_config.err_write_fail_prole_unknown);
	cf_dyn_buf_append_string(db, ";err_write_fail_prole_generation=");
	APPEND_STAT_COUNTER(db, g_config.err_write_fail_prole_generation);
	cf_dyn_buf_append_string(db, ";err_write_fail_unknown=");
	APPEND_STAT_COUNTER(db, g_config.err_write_fail_unknown);
	cf_dyn_buf_append_string(db, ";err_write_fail_key_exists=");
	APPEND_STAT_COUNTER(db, g_config.err_write_fail_key_exists);
	cf_dyn_buf_append_string(db, ";err_write_fail_generation=");
	APPEND_STAT_COUNTER(db, g_config.err_write_fail_generation);
	cf_dyn_buf_append_string(db, ";err_write_fail_generation_xdr=");
	APPEND_STAT_COUNTER(db, g_config.err_write_fail_generation_xdr);
	cf_dyn_buf_append_string(db, ";err_write_fail_bin_exists=");
	APPEND_STAT_COUNTER(db, g_config.err_write_fail_bin_exists);
	cf_dyn_buf_append_string(db, ";err_write_fail_parameter=");
	APPEND_STAT_COUNTER(db, g_config.err_write_fail_parameter);
	cf_dyn_buf_append_string(db, ";err_write_fail_incompatible_type=");
	APPEND_STAT_COUNTER(db, g_config.err_write_fail_incompatible_type);
	cf_dyn_buf_append_string(db, ";err_write_fail_noxdr=");
	APPEND_STAT_COUNTER(db, g_config.err_write_fail_noxdr);
	cf_dyn_buf_append_string(db, ";err_write_fail_prole_delete=");
	APPEND_STAT_COUNTER(db, g_config.err_write_fail_prole_delete);
	cf_dyn_buf_append_string(db, ";err_write_fail_not_found=");
	APPEND_STAT_COUNTER(db, g_config.err_write_fail_not_found);
	cf_dyn_buf_append_string(db, ";err_write_fail_key_mismatch=");
	APPEND_STAT_COUNTER(db, g_config.err_write_fail_key_mismatch);
	cf_dyn_buf_append_string(db, ";err_write_fail_record_too_big=");
	APPEND_STAT_COUNTER(db, g_config.err_write_fail_record_too_big);
	cf_dyn_buf_append_string(db, ";err_write_fail_bin_name=");
	APPEND_STAT_COUNTER(db, g_config.err_write_fail_bin_name);
	cf_dyn_buf_append_string(db, ";err_write_fail_bin_not_found=");
	APPEND_STAT_COUNTER(db, g_config.err_write_fail_bin_not_found);
	cf_dyn_buf_append_string(db, ";err_write_fail_forbidden=");
	APPEND_STAT_COUNTER(db, g_config.err_write_fail_forbidden);
	cf_dyn_buf_append_string(db, ";stat_duplicate_operation=");
	APPEND_STAT_COUNTER(db, g_config.stat_duplicate_operation);
	cf_dyn_buf_append_string(db, ";uptime=");
	APPEND_STAT_COUNTER(db, ((cf_getms() - g_config.start_ms) / 1000) );

	// Write errors are now split into write_errs_notfound and write_errs_other
	cf_dyn_buf_append_string(db, ";stat_write_errs_notfound=");
	APPEND_STAT_COUNTER(db, g_config.stat_write_errs_notfound);
	cf_dyn_buf_append_string(db, ";stat_write_errs_other=");
	APPEND_STAT_COUNTER(db, g_config.stat_write_errs_other);

	cf_dyn_buf_append_string(db, ";heartbeat_received_self=");
	cf_dyn_buf_append_uint64(db, g_config.heartbeat_received_self);
	cf_dyn_buf_append_string(db, ";heartbeat_received_foreign=");
	cf_dyn_buf_append_uint64(db, g_config.heartbeat_received_foreign);

	// Query stats. Aggregation + Lookups
	cf_dyn_buf_append_string(db, ";");
	as_query_stat(name, db);

	return(0);
}


cf_atomic32	 g_node_info_generation = 0;


int
info_get_cluster_generation(char *name, cf_dyn_buf *db)
{
	cf_dyn_buf_append_int(db, g_node_info_generation);

	return(0);
}

int
info_get_partition_generation(char *name, cf_dyn_buf *db)
{
	cf_dyn_buf_append_int(db, g_config.partition_generation);

	return(0);
}

int
info_get_partition_info(char *name, cf_dyn_buf *db)
{
	as_partition_getinfo_str(db);

	return(0);
}

int
info_get_replicas_read(char *name, cf_dyn_buf *db)
{
	as_partition_getreplica_read_str(db);

	return(0);
}

int
info_get_replicas_prole(char *name, cf_dyn_buf *db)
{
	as_partition_getreplica_prole_str(db);

	return(0);
}

int
info_get_replicas_write(char *name, cf_dyn_buf *db)
{
	as_partition_getreplica_write_str(db);

	return(0);
}

int
info_get_replicas_master(char *name, cf_dyn_buf *db)
{
	as_partition_getreplica_master_str(db);

	return(0);
}

//
// COMMANDS
//

int
info_command_dun(char *name, char *params, cf_dyn_buf *db)
{
	cf_debug(AS_INFO, "dun command received: params %s", params);

	char nodes_str[AS_CLUSTER_SZ * 17];
	int  nodes_str_len = sizeof(nodes_str);

	if (0 != as_info_parameter_get(params, "nodes", nodes_str, &nodes_str_len)) {
		cf_info(AS_INFO, "dun command: no nodes to be dunned");
		cf_dyn_buf_append_string(db, "error");
		return(0);
	}

	if (0 != as_hb_set_are_nodes_dunned(nodes_str, nodes_str_len, true)) {
		cf_dyn_buf_append_string(db, "error");
		return(0);
	}

	cf_info(AS_INFO, "dun command executed: params %s", params);

	cf_dyn_buf_append_string(db, "ok");

	return(0);
}

int
info_command_undun(char *name, char *params, cf_dyn_buf *db)
{
	cf_debug(AS_INFO, "undun command received: params %s", params);

	char nodes_str[AS_CLUSTER_SZ * 17];
	int  nodes_str_len = sizeof(nodes_str);

	if (0 != as_info_parameter_get(params, "nodes", nodes_str, &nodes_str_len)) {
		cf_info(AS_INFO, "undun command: no nodes to be undunned");
		cf_dyn_buf_append_string(db, "error");
		return(0);
	}

	if (0 != as_hb_set_are_nodes_dunned(nodes_str, nodes_str_len, false)) {
		cf_dyn_buf_append_string(db, "error");
		return(0);
	}

	cf_dyn_buf_append_string(db, "ok");
	cf_info(AS_INFO, "undun command executed: params %s", params);

	return(0);
}

int
info_command_get_sl(char *name, char *params, cf_dyn_buf *db)
{
	char *result = "error";

	/*
	 *  Get the Paxos Succession List:
	 *
	 *  Command Format:  "get-sl:"
	 */

	if (!as_paxos_get_succession_list(db)) {
		result = "ok";
	}

	cf_dyn_buf_append_string(db, result);

	return 0;
}

int
info_command_set_sl(char *name, char *params, cf_dyn_buf *db)
{
	char nodes_str[AS_CLUSTER_SZ * 17];
	int  nodes_str_len = sizeof(nodes_str);
	char *result = "error";

	/*
	 *  Set the Paxos Succession List:
	 *
	 *  Command Format:  "set-sl:nodes=<PrincipalNodeID>{,<NodeID>}*"
	 *
	 *  where <PrincipalNodeID> is to become the Paxos principal, and the <NodeID>s
	 *  are the other members of the cluster.
	 */
	nodes_str[0] = '\0';
	if (as_info_parameter_get(params, "nodes", nodes_str, &nodes_str_len)) {
		cf_info(AS_INFO, "The \"%s:\" command requires a \"nodes\" list containing at least one node ID to be the new Paxos principal", name);
		cf_dyn_buf_append_string(db, result);
		return 0;
	}

	if (!as_paxos_set_succession_list(nodes_str, nodes_str_len)) {
		result = "ok";
	}

	cf_dyn_buf_append_string(db, result);

	return 0;
}

int
info_command_snub(char *name, char *params, cf_dyn_buf *db)
{
	cf_debug(AS_INFO, "snub command received: params %s", params);

	char node_str[50];
	int  node_str_len = sizeof(node_str);

	char time_str[50];
	int  time_str_len = sizeof(time_str);
	cf_clock snub_time;

	if (0 != as_info_parameter_get(params, "node", node_str, &node_str_len)) {
		cf_info(AS_INFO, "snub command: no node to be snubbed");
		return(0);
	}

	cf_node node;
	if (0 != cf_str_atoi_u64_x(node_str, &node, 16)) {
		cf_info(AS_INFO, "snub command: not a valid format, should look like a 64-bit hex number, is %s", node_str);
		return(0);
	}

	if (0 != as_info_parameter_get(params, "time", time_str, &time_str_len)) {
		cf_info(AS_INFO, "snub command: no time, that's OK (infinite)");
		snub_time = 1000LL * 3600LL * 24LL * 365LL * 30LL; // 30 years is close to eternity
	}
	else {
		if (0 != cf_str_atoi_u64(time_str, &snub_time) ) {
			cf_info(AS_INFO, "snub command: time must be an integer, is: %s", time_str);
			return(0);
		}
	}

	as_hb_snub(node , snub_time);
	cf_info(AS_INFO, "snub command executed: params %s", params);

	return(0);
}

int
info_command_tip(char *name, char *params, cf_dyn_buf *db)
{
	cf_debug(AS_INFO, "tip command received: params %s", params);

	char host_str[50];
	int  host_str_len = sizeof(host_str);

	char port_str[50];
	int  port_str_len = sizeof(port_str);


	if (0 != as_info_parameter_get(params, "host", host_str, &host_str_len)) {
		cf_info(AS_INFO, "tip command: no host, must add a host parameter");
		return(0);
	}

	if (0 != as_info_parameter_get(params, "port", port_str, &port_str_len)) {
		cf_info(AS_INFO, "tip command: no port, must have port");
		return(0);
	}

	int port = 0;
	if (0 != cf_str_atoi(port_str, &port)) {
		cf_info(AS_INFO, "tip command: port must be an integer, is: %s", port_str);
		return(0);
	}

	as_hb_tip(host_str, port);
	cf_info(AS_INFO, "tip command executed: params %s", params);

	return(0);
}

int
info_command_tip_clear(char *name, char *params, cf_dyn_buf *db)
{
	cf_debug(AS_INFO, "tip clear command received: params %s", params);

	as_hb_tip_clear();

	cf_info(AS_INFO, "tip clear command executed: params %s", params);

	return(0);
}

int
info_command_scan_kill(char *name, char *params, cf_dyn_buf *db)
{
	char tid_str[50];
	int  tid_len = sizeof(tid_str);

	cf_debug(AS_INFO, "scan kill command received: params %s", params);

	if (0 != as_info_parameter_get(params, "tid", tid_str, &tid_len)) {
		cf_info(AS_INFO, "scan-kill, just have tid");
		cf_dyn_buf_append_string(db, "error");
		return(0);
	}

	int tid = 0;
	if (0 != cf_str_atoi(tid_str, &tid) ) {
		cf_info(AS_INFO, "scan-kill, just have integer tid: have instead %s", tid_str);
		cf_dyn_buf_append_string(db, "error");
		return(0);
	}

	// TODO - add missing functionality for tscan

	cf_dyn_buf_append_string(db, "ok");

	cf_info(AS_INFO, "scan kill command executed: params %s", params);

	return(0);
}

int
info_command_show_devices(char *name, char *params, cf_dyn_buf *db)
{
	char ns_str[512];
	int  ns_len = sizeof(ns_str);

	if (0 != as_info_parameter_get(params, "namespace", ns_str, &ns_len)) {
		cf_info(AS_INFO, "show-devices requires namespace parameter");
		cf_dyn_buf_append_string(db, "error");
		return(0);
	}

	as_namespace *ns = as_namespace_get_byname(ns_str);
	if (!ns) {
		cf_info(AS_INFO, "show-devices: namespace %s not found", ns_str);
		cf_dyn_buf_append_string(db, "error");
		return(0);
	}
	as_storage_show_wblock_stats(ns);

	cf_dyn_buf_append_string(db, "ok");

	return(0);
}

int
info_command_get_min_config(char *name, char *params, cf_dyn_buf *db)
{
	uint64_t minxdrls = xdr_min_lastshipinfo();
	cf_dyn_buf_append_uint64(db, minxdrls);
	return(0);
}

int
info_command_dump_fabric(char *name, char *params, cf_dyn_buf *db)
{
	bool verbose = false;
	char param_str[100];
	int param_str_len = sizeof(param_str);

	/*
	 *  Command Format:  "dump-fabric:{verbose=<opt>}" [the "verbose" argument is optional]
	 *
	 *  where <opt> is one of:  {"true" | "false"} and defaults to "false".
	 */
	param_str[0] = '\0';
	if (!as_info_parameter_get(params, "verbose", param_str, &param_str_len)) {
		if (!strncmp(param_str, "true", 5)) {
			verbose = true;
		} else if (!strncmp(param_str, "false", 6)) {
			verbose = false;
		} else {
			cf_warning(AS_INFO, "The \"%s:\" command argument \"verbose\" value must be one of {\"true\", \"false\"}, not \"%s\"", name, param_str);
			cf_dyn_buf_append_string(db, "error");
			return 0;
		}
	}
	as_fabric_dump(verbose);
	cf_dyn_buf_append_string(db, "ok");
	return(0);
}

int
info_command_dump_hb(char *name, char *params, cf_dyn_buf *db)
{
	bool verbose = false;
	char param_str[100];
	int param_str_len = sizeof(param_str);

	/*
	 *  Command Format:  "dump-hb:{verbose=<opt>}" [the "verbose" argument is optional]
	 *
	 *  where <opt> is one of:  {"true" | "false"} and defaults to "false".
	 */
	param_str[0] = '\0';
	if (!as_info_parameter_get(params, "verbose", param_str, &param_str_len)) {
		if (!strncmp(param_str, "true", 5)) {
			verbose = true;
		} else if (!strncmp(param_str, "false", 6)) {
			verbose = false;
		} else {
			cf_warning(AS_INFO, "The \"%s:\" command argument \"verbose\" value must be one of {\"true\", \"false\"}, not \"%s\"", name, param_str);
			cf_dyn_buf_append_string(db, "error");
			return 0;
		}
	}
	as_hb_dump(verbose);
	cf_dyn_buf_append_string(db, "ok");
	return(0);
}

int
info_command_dump_migrates(char *name, char *params, cf_dyn_buf *db)
{
	bool verbose = false;
	char param_str[100];
	int param_str_len = sizeof(param_str);

	/*
	 *  Command Format:  "dump-migrates:{verbose=<opt>}" [the "verbose" argument is optional]
	 *
	 *  where <opt> is one of:  {"true" | "false"} and defaults to "false".
	 */
	param_str[0] = '\0';
	if (!as_info_parameter_get(params, "verbose", param_str, &param_str_len)) {
		if (!strncmp(param_str, "true", 5)) {
			verbose = true;
		} else if (!strncmp(param_str, "false", 6)) {
			verbose = false;
		} else {
			cf_warning(AS_INFO, "The \"%s:\" command argument \"verbose\" value must be one of {\"true\", \"false\"}, not \"%s\"", name, param_str);
			cf_dyn_buf_append_string(db, "error");
			return 0;
		}
	}
	as_migrate_dump(verbose);
	cf_dyn_buf_append_string(db, "ok");
	return(0);
}

int
info_command_dump_msgs(char *name, char *params, cf_dyn_buf *db)
{
	bool once = true;
	char param_str[100];
	int param_str_len = sizeof(param_str);

	/*
	 *  Command Format:  "dump-msgs:{mode=<mode>}" [the "mode" argument is optional]
	 *
	 *   where <mode> is one of:  {"on" | "off" | "once"} and defaults to "once".
	 */
	param_str[0] = '\0';
	if (!as_info_parameter_get(params, "mode", param_str, &param_str_len)) {
		if (!strncmp(param_str, "on", 3)) {
			g_config.fabric_dump_msgs = true;
		} else if (!strncmp(param_str, "off", 4)) {
			g_config.fabric_dump_msgs = false;
			once = false;
		} else if (!strncmp(param_str, "once", 5)) {
			once = true;
		} else {
			cf_warning(AS_INFO, "The \"%s:\" command argument \"mode\" value must be one of {\"on\", \"off\", \"once\"}, not \"%s\"", name, param_str);
			cf_dyn_buf_append_string(db, "error");
			return 0;
		}
	}

	if (once) {
		as_fabric_msg_queue_dump();
	}

	cf_dyn_buf_append_string(db, "ok");
	return(0);
}

static int
is_numeric_string(char *str)
{
	if (!*str)
		return 0;

	while (isdigit(*str))
		str++;

	return (!*str);
}

int
info_command_dump_wb(char *name, char *params, cf_dyn_buf *db)
{
	as_namespace *ns;
	int device_index, wblock_id;
	char param_str[100];
	int param_str_len;

	/*
	 *  Command Format:  "dump-wb:ns=<Namespace>;dev=<DeviceID>;id=<WBlockId>"
	 *
	 *   where <Namespace> is the name of the namespace,
	 *         <DeviceID> is the drive number (a non-negative integer), and
	 *         <WBlockID> is a non-negative integer corresponding to an active wblock.
	 */
	param_str[0] = '\0';
	param_str_len = sizeof(param_str);
	if (!as_info_parameter_get(params, "ns", param_str, &param_str_len)) {
		if (!(ns = as_namespace_get_byname(param_str))) {
			cf_warning(AS_INFO, "The \"%s:\" command argument \"ns\" value must be the name of an existing namespace, not \"%s\"", name, param_str);
			cf_dyn_buf_append_string(db, "error");
			return 0;
		}
	} else {
		cf_warning(AS_INFO, "The \"%s:\" command requires an argument of the form \"ns=<Namespace>\"", name);
		cf_dyn_buf_append_string(db, "error");
		return 0;
	}

	param_str[0] = '\0';
	param_str_len = sizeof(param_str);
	if (!as_info_parameter_get(params, "dev", param_str, &param_str_len)) {
		if (!is_numeric_string(param_str) || (0 > (device_index = atoi(param_str)))) {
			cf_warning(AS_INFO, "The \"%s:\" command argument \"dev\" value must be a non-negative integer, not \"%s\"", name, param_str);
			cf_dyn_buf_append_string(db, "error");
			return 0;
		}
	} else {
		cf_warning(AS_INFO, "The \"%s:\" command requires an argument of the form \"dev=<DeviceID>\"", name);
		cf_dyn_buf_append_string(db, "error");
		return 0;
	}

	param_str[0] = '\0';
	param_str_len = sizeof(param_str);
	if (!as_info_parameter_get(params, "id", param_str, &param_str_len)) {
		if (!is_numeric_string(param_str) || (0 > (wblock_id = atoi(param_str)))) {
			cf_warning(AS_INFO, "The \"%s:\" command argument \"id\" value must be a non-negative integer, not \"%s\"", name, param_str);
			cf_dyn_buf_append_string(db, "error");
			return 0;
		}
	} else {
		cf_warning(AS_INFO, "The \"%s:\" command requires an argument of the form \"id=<WBlockID>\"", name);
		cf_dyn_buf_append_string(db, "error");
		return 0;
	}

	if (!as_storage_analyze_wblock(ns, device_index, (uint32_t) wblock_id))
		cf_dyn_buf_append_string(db, "ok");
	else
		cf_dyn_buf_append_string(db, "error");

	return(0);
}

int
info_command_dump_wb_summary(char *name, char *params, cf_dyn_buf *db)
{
	as_namespace *ns;
	char param_str[100];
	int param_str_len = sizeof(param_str);

	/*
	 *  Command Format:  "dump-wb-summary:ns=<Namespace>"
	 *
	 *  where <Namespace> is the name of an existing namespace.
	 */
	param_str[0] = '\0';
	if (!as_info_parameter_get(params, "ns", param_str, &param_str_len)) {
		if (!(ns = as_namespace_get_byname(param_str))) {
			cf_warning(AS_INFO, "The \"%s:\" command argument \"ns\" value must be the name of an existing namespace, not \"%s\"", name, param_str);
			cf_dyn_buf_append_string(db, "error");
			return(0);
		}
	} else {
		cf_warning(AS_INFO, "The \"%s:\" command requires an argument of the form \"ns=<Namespace>\"", name);
		cf_dyn_buf_append_string(db, "error");
		return 0;
	}

	as_storage_summarize_wblock_stats(ns);

	cf_dyn_buf_append_string(db, "ok");

	return(0);
}

int
info_command_dump_wr(char *name, char *params, cf_dyn_buf *db)
{
	as_dump_wr();
	cf_dyn_buf_append_string(db, "ok");
	return(0);
}

int
info_command_dump_paxos(char *name, char *params, cf_dyn_buf *db)
{
	bool verbose = false;
	char param_str[100];
	int param_str_len = sizeof(param_str);

	/*
	 *  Command Format:  "dump-paxos:{verbose=<opt>}" [the "verbose" argument is optional]
	 *
	 *  where <opt> is one of:  {"true" | "false"} and defaults to "false".
	 */
	param_str[0] = '\0';
	if (!as_info_parameter_get(params, "verbose", param_str, &param_str_len)) {
		if (!strncmp(param_str, "true", 5)) {
			verbose = true;
		} else if (!strncmp(param_str, "false", 6)) {
			verbose = false;
		} else {
			cf_warning(AS_INFO, "The \"%s:\" command argument \"verbose\" value must be one of {\"true\", \"false\"}, not \"%s\"", name, param_str);
			cf_dyn_buf_append_string(db, "error");
			return 0;
		}
	}
	as_paxos_dump(verbose);
	cf_dyn_buf_append_string(db, "ok");
	return(0);
}

int
info_command_dump_ra(char *name, char *params, cf_dyn_buf *db)
{
	bool verbose = false;
	char param_str[100];
	int param_str_len = sizeof(param_str);

	/*
	 *  Command Format:  "dump-ra:{verbose=<opt>}" [the "verbose" argument is optional]
	 *
	 *  where <opt> is one of:  {"true" | "false"} and defaults to "false".
	 */
	param_str[0] = '\0';
	if (!as_info_parameter_get(params, "verbose", param_str, &param_str_len)) {
		if (!strncmp(param_str, "true", 5)) {
			verbose = true;
		} else if (!strncmp(param_str, "false", 6)) {
			verbose = false;
		} else {
			cf_warning(AS_INFO, "The \"%s:\" command argument \"verbose\" value must be one of {\"true\", \"false\"}, not \"%s\"", name, param_str);
			cf_dyn_buf_append_string(db, "error");
			return 0;
		}
	}
	cc_cluster_config_dump(verbose);
	cf_dyn_buf_append_string(db, "ok");
	return(0);
}

int
info_command_alloc_info(char *name, char *params, cf_dyn_buf *db)
{
	cf_debug(AS_INFO, "alloc-info command received: params %s", params);

#ifdef MEM_COUNT
	/*
	 *  Command Format:  "alloc-info:loc=<loc>"
	 *
	 *   where <loc> is a string of the form:  <Filename>:<LineNumber>
	 */

	char param_str[100], file[100];
	int line;
	int param_str_len = sizeof(param_str);

	param_str[0] = '\0';
	if (!as_info_parameter_get(params, "loc", param_str, &param_str_len)) {
		char *colon_ptr = strchr(param_str, ':');
		if (colon_ptr) {
			*colon_ptr++ = '\0';
			strncpy(file, param_str, sizeof(file));
			line = atoi(colon_ptr);
		} else {
			cf_warning(AS_INFO, "The \"%s:\" command \"loc\" parameter (received: \"%s\") needs to be of the form: <Filename>:<LineNumber>", name, param_str);
			cf_dyn_buf_append_string(db, "error");
			return 0;
		}
	} else {
		cf_warning(AS_INFO, "The \"%s:\" command requires a \"loc\" parameter of the form: <Filename>:<LineNumber>", name);
		cf_dyn_buf_append_string(db, "error");
		return 0;
	}

	char *status = "ok";
	if (mem_count_alloc_info(file, line, db)) {
		status = "error";
	}
	cf_dyn_buf_append_string(db, status);
#else
	cf_warning(AS_INFO, "memory allocation counting not compiled into build ~~ rebuild with \"MEM_COUNT=1\" to use");
	cf_dyn_buf_append_string(db, "error");
#endif

	return 0;
}

int
info_command_mem(char *name, char *params, cf_dyn_buf *db)
{
	cf_debug(AS_INFO, "mem command received: params %s", params);

#ifdef MEM_COUNT
	/*
	 *	Command Format:	 "mem:{top_n=<N>;sort_by=<opt>}"
	 *
	 *	 where <opt> is one of:
	 *      "space"         --  Net allocation size.
	 *      "time"          --  Most recently allocated.
	 *      "net_count"     --  Net number of allocation calls.
	 *      "total_count"   --  Total number of allocation calls.
	 *      "change"        --  Delta in allocation size.
	 */

	// These next values are the initial defaults for the report to be run.
	static int top_n = 10;
	static sort_field_t sort_by = CF_ALLOC_SORT_NET_SZ;

	char param_str[100];
	int param_str_len = sizeof(param_str);

	param_str[0] = '\0';
	if (!as_info_parameter_get(params, "top_n", param_str, &param_str_len)) {
		int new_top_n = atoi(param_str);
		if ((new_top_n >= 1) && (new_top_n <= 100000)) {
			top_n = new_top_n;
		} else {
			cf_warning(AS_INFO, "The \"%s:\" command \"top_n\" value (received: %d) must be >= 1 and <= 100000.", name, new_top_n);
			cf_dyn_buf_append_string(db, "error");
			return 0;
		}
	}

	param_str_len = sizeof(param_str);
	if (!as_info_parameter_get(params, "sort_by", param_str, &param_str_len)) {
		if (!strcmp(param_str, "space")) {
			sort_by = CF_ALLOC_SORT_NET_SZ;
		} else if (!strcmp(param_str, "time")) {
			sort_by = CF_ALLOC_SORT_TIME_LAST_MODIFIED;
		} else if (!strcmp(param_str, "net_count")) {
			sort_by = CF_ALLOC_SORT_NET_ALLOC_COUNT;
		} else if (!strcmp(param_str, "total_count")) {
			sort_by = CF_ALLOC_SORT_TOTAL_ALLOC_COUNT;
		} else if (!strcmp(param_str, "change")) {
			sort_by = CF_ALLOC_SORT_DELTA_SZ;
		} else {
			cf_warning(AS_INFO, "Unknown \"%s:\" command \"sort_by\" option (received: \"%s\".)  Must be one of: {\"space\", \"time\", \"net_count\", \"total_count\", \"change\"}.", name, param_str);
			cf_dyn_buf_append_string(db, "error");
			return 0;
		}
	}

	char *status = "ok";
	if (mem_count_report(sort_by, top_n, db)) {
		status = "error";
	}
	cf_dyn_buf_append_string(db, status);
#else
	cf_warning(AS_INFO, "memory allocation counting not compiled into build ~~ rebuild with \"MEM_COUNT=1\" to use");
	cf_dyn_buf_append_string(db, "error");
#endif

	return 0;
}

static void
info_log_with_datestamp(void (*log_fn)(void))
{
	char datestamp[1024];
	struct tm nowtm;
	time_t now = time(NULL);
	gmtime_r(&now, &nowtm);
	strftime(datestamp, sizeof(datestamp), "%b %d %Y %T %Z:\n", &nowtm);

	/* Output the date-stamp followed by the output of the log function. */
	fprintf(stderr, datestamp);
	log_fn();
	fprintf(stderr, "\n");
}

int
info_command_mstats(char *name, char *params, cf_dyn_buf *db)
{
	bool enable = false;
	char param_str[100];
	int param_str_len = sizeof(param_str);

	cf_debug(AS_INFO, "mstats command received: params %s", params);

	/*
	 *  Command Format:  "mstats:{enable=<opt>}" [the "enable" argument is optional]
	 *
	 *   where <opt> is one of:  {"true" | "false"} and by default dumps the memory stats once.
	 */

	param_str[0] = '\0';
	if (!as_info_parameter_get(params, "enable", param_str, &param_str_len)) {
		if (!strncmp(param_str, "true", 3)) {
			enable = true;
		} else if (!strncmp(param_str, "false", 4)) {
			enable = false;
		} else {
			cf_warning(AS_INFO, "The \"%s:\" command argument \"enable\" value must be one of {\"true\", \"false\"}, not \"%s\"", name, param_str);
			cf_dyn_buf_append_string(db, "error");
			return 0;
		}

		if (g_mstats_enabled && !enable) {
			cf_info(AS_INFO, "mstats:  memory stats disabled");
			g_mstats_enabled = enable;
		} else if (!g_mstats_enabled && enable) {
			cf_info(AS_INFO, "mstats:  memory stats enabled");
			g_mstats_enabled = enable;
		}
	} else {
		// No parameter supplied -- Just do it once and don't change the enabled state.
		info_log_with_datestamp(malloc_stats);
	}

	cf_dyn_buf_append_string(db, "ok");

	return 0;
}

int
info_command_mtrace(char *name, char *params, cf_dyn_buf *db)
{
	bool enable = false;
	char param_str[100];
	int param_str_len = sizeof(param_str);

	cf_debug(AS_INFO, "mtrace command received: params %s", params);

	/*
	 *  Command Format:  "mtrace:{enable=<opt>}" [the "enable" argument is optional]
	 *
	 *   where <opt> is one of:  {"true" | "false"} and by default toggles the current state.
	 */

	param_str[0] = '\0';
	if (!as_info_parameter_get(params, "enable", param_str, &param_str_len)) {
		if (!strncmp(param_str, "true", 3)) {
			enable = true;
		} else if (!strncmp(param_str, "false", 4)) {
			enable = false;
		} else {
			cf_warning(AS_INFO, "The \"%s:\" command argument \"enable\" value must be one of {\"true\", \"false\"}, not \"%s\"", name, param_str);
			cf_dyn_buf_append_string(db, "error");
			return 0;
		}
	} else {
		enable = !g_mtrace_enabled;
	}

	// Use the default mtrace output file if not already set in the environment.
	setenv("MALLOC_TRACE", DEFAULT_MTRACE_FILENAME, false);
	cf_debug(AS_INFO, "mtrace:  MALLOC_TRACE = \"%s\"", getenv("MALLOC_TRACE"));

	if (g_mtrace_enabled && !enable) {
		cf_info(AS_INFO, "mtrace:  memory tracing disabled");
		muntrace();
		g_mtrace_enabled = enable;
	} else if (!g_mtrace_enabled && enable) {
		cf_info(AS_INFO, "mtrace:  memory tracing enabled");
		mtrace();
		g_mtrace_enabled = enable;
	}

	cf_dyn_buf_append_string(db, "ok");

	return 0;
}

int
info_command_jem_stats(char *name, char *params, cf_dyn_buf *db)
{
	cf_debug(AS_INFO, "jem_stats command received: params %s", params);

#ifdef USE_JEM
	/*
	 *	Command Format:	 "jem-stats:"
	 *
	 *  Logs the JEMalloc statistics to the console.
	 */
	info_log_with_datestamp(jem_log_stats);
	cf_dyn_buf_append_string(db, "ok");
#else
	cf_warning(AS_INFO, "JEMalloc interface not compiled into build ~~ rebuild with \"USE_JEM=1\" to use");
	cf_dyn_buf_append_string(db, "error");
#endif

	return 0;
}

int
info_command_asm(char *name, char *params, cf_dyn_buf *db)
{
	cf_debug(AS_INFO, "asm command received: params %s", params);

#ifdef USE_ASM
	/*
	 *  Purpose:         Control the operation of the ASMalloc library.
	 *
	 *	Command Format:	 "asm:{enable=<opt>;<thresh>=<int>;features=<feat>;stats}"
	 *
	 *   where <opt> is one of:  {"true" | "false"},
	 *
	 *   and <thresh> is one of:
	 *
	 *      "block_size"     --  Minimum block size in bytes to trigger a mallocation alerts.
	 *      "delta_size"     --  Minimum size change in bytes between mallocation alerts per thread.
	 *      "delta_time"     --  Minimum time in seconds between mallocation alerts per thread.
	 *
	 *   and <int> is the new integer value for the given threshold (-1 means infinite.)
	 *
	 *   and <feat> is a hexadecimal value representing a bit vector of ASMalloc features to enable.
	 *
	 *   One or more of: {"enable" | <thresh> | "features"} may be supplied.
	 */

	bool enable_cmd = false, thresh_cmd = false, features_cmd = false, stats_cmd = false;

	bool enable = false;
	uint64_t value = 0;
	uint64_t features = 0;

	char param_str[100];
	int param_str_len = sizeof(param_str);

	param_str[0] = '\0';
	if (!as_info_parameter_get(params, "enable", param_str, &param_str_len)) {
		enable_cmd = true;

		if (!strncmp(param_str, "true", 3)) {
			enable = true;
		} else if (!strncmp(param_str, "false", 4)) {
			enable = false;
		} else {
			cf_warning(AS_INFO, "The \"%s:\" command argument \"enable\" value must be one of {\"true\", \"false\"}, not \"%s\"", name, param_str);
			cf_dyn_buf_append_string(db, "error");
			return 0;
		}
	}

	param_str[0] = '\0';
	if (!as_info_parameter_get(params, "block_size", param_str, &param_str_len)) {
		thresh_cmd = true;

		if (!strcmp(param_str, "-1")) {
			value = UINT64_MAX;
		} else {
			cf_str_atoi_u64_x(param_str, &value, 10);
		}

		g_thresh_block_size = value;
	}

	param_str[0] = '\0';
	if (!as_info_parameter_get(params, "delta_size", param_str, &param_str_len)) {
		thresh_cmd = true;

		if (!strcmp(param_str, "-1")) {
			value = UINT64_MAX;
		} else {
			cf_str_atoi_u64_x(param_str, &value, 10);
		}

		g_thresh_delta_size = value;
	}

	param_str[0] = '\0';
	if (!as_info_parameter_get(params, "delta_time", param_str, &param_str_len)) {
		thresh_cmd = true;

		if (!strcmp(param_str, "-1")) {
			value = UINT64_MAX;
		} else {
			cf_str_atoi_u64_x(param_str, &value, 10);
		}

		g_thresh_delta_time = value;
	}

	param_str[0] = '\0';
	if (!as_info_parameter_get(params, "features", param_str, &param_str_len)) {
		features_cmd = true;
		cf_str_atoi_u64_x(param_str, &features, 16);
	}

	param_str[0] = '\0';
	if (!as_info_parameter_get(params, "stats", param_str, &param_str_len)) {
		stats_cmd = true;
		as_asm_cmd(ASM_CMD_PRINT_STATS);
	}

	// If we made it this far, actually perform the requested action(s).

	if (enable_cmd) {
		cf_info(AS_INFO, "asm: setting enable = %s ", (enable ? "true" : "false"));

		g_config.asmalloc_enabled = g_asm_hook_enabled = enable;

		if (enable != g_asm_cb_enabled) {
			g_asm_cb_enabled = enable;
			as_asm_cmd(ASM_CMD_SET_CALLBACK, (enable ? my_cb : NULL), (enable ? g_my_cb_udata : NULL));
		}
	}

	if (thresh_cmd) {
		cf_info(AS_INFO, "asm: setting thresholds: block_size = %lu ; delta_size = %lu ; delta_time = %lu",
				g_thresh_block_size, g_thresh_delta_size, g_thresh_delta_time);
		as_asm_cmd(ASM_CMD_SET_THRESHOLDS, g_thresh_block_size, g_thresh_delta_size, g_thresh_delta_time);
	}

	if (features_cmd) {
		cf_info(AS_INFO, "asm: setting features = 0x%lx ", features);
		as_asm_cmd(ASM_CMD_SET_FEATURES, features);
	}

	if (!(enable_cmd || thresh_cmd || features_cmd || stats_cmd)) {
		cf_warning(AS_INFO, "The \"%s:\" command must contain at least one of {\"enable\", \"features\", \"block_size\", \"delta_size\", \"delta_time\", \"stats\"}, not \"%s\"", name, params);
		cf_dyn_buf_append_string(db, "error");
		return 0;
	}

	cf_dyn_buf_append_string(db, "ok");
#else
	cf_warning(AS_INFO, "ASMalloc support is not compiled into build ~~ rebuild with \"USE_ASM=1\" to use");
	cf_dyn_buf_append_string(db, "error");
#endif // defined(USE_ASM)

	return 0;
}

/*
 *  Print out System Metadata info.
 */
int
info_command_dump_smd(char *name, char *params, cf_dyn_buf *db)
{
	cf_debug(AS_INFO, "dump-smd command received: params %s", params);

	bool verbose = false;
	char param_str[100];
	int param_str_len = sizeof(param_str);

	/*
	 *  Command Format:  "dump-smd:{verbose=<opt>}" [the "verbose" argument is optional]
	 *
	 *  where <opt> is one of:  {"true" | "false"} and defaults to "false".
	 */
	param_str[0] = '\0';
	if (!as_info_parameter_get(params, "verbose", param_str, &param_str_len)) {
		if (!strncmp(param_str, "true", 5)) {
			verbose = true;
		} else if (!strncmp(param_str, "false", 6)) {
			verbose = false;
		} else {
			cf_warning(AS_INFO, "The \"%s:\" command argument \"verbose\" value must be one of {\"true\", \"false\"}, not \"%s\"", name, param_str);
			cf_dyn_buf_append_string(db, "error");
			return 0;
		}
	}

	as_smd_dump(verbose);
	cf_dyn_buf_append_string(db, "ok");

	return 0;
}

/*
 *  Manipulate System Metatdata.
 */
int
info_command_smd_cmd(char *name, char *params, cf_dyn_buf *db)
{
	cf_debug(AS_INFO, "smd command received: params %s", params);

	/*
	 *	Command Format:	 "smd:cmd=<cmd>;module=<string>{node=<hexadecimal string>;key=<string>;value=<hexadecimal string>}"
	 *
	 *	 where <cmd> is one of:
	 *      "create"       --  Create a new container for the given module's metadata.
	 *      "destroy"      --  Destroy the container for the given module's metadata after deleting all the metadata within it.
	 *      "set"          --  Add a new, or modify an existing, item of metadata in a given module.
	 *      "delete"       --  Delete an existing item of metadata from a given module.
	 *      "get"          --  Look up the given key in the given module's metadata.
	 *      "init"         --  (Re-)Initialize the System Metadata module.
	 *      "start"        --  Start up the System Metadata module for receiving Paxos state change events.
	 *      "shutdown"     --  Terminate the System Metadata module.
	 */

	char cmd[10], module[256], node[17], key[256], value[1024];
	int cmd_len = sizeof(cmd);
	int module_len = sizeof(module);
	int node_len = sizeof(node);
	int key_len = sizeof(key);
	int value_len = sizeof(value);
	cf_node node_id = 0;

	cmd[0] = '\0';
	if (!as_info_parameter_get(params, "cmd", cmd, &cmd_len)) {
		if (strcmp(cmd, "create") && strcmp(cmd, "destroy") && strcmp(cmd, "set") && strcmp(cmd, "delete") && strcmp(cmd, "get") &&
				strcmp(cmd, "init") && strcmp(cmd, "start") && strcmp(cmd, "shutdown")) {
			cf_warning(AS_INFO, "Unknown \"%s:\" command \"cmd\" cmdtion (received: \"%s\".)  Must be one of: {\"create\", \"destroy\", \"set\", \"delete\", \"get\", \"init\", \"start\", \"shutdown\"}.", name, cmd);
			cf_dyn_buf_append_string(db, "error");
			return 0;
		}
	} else {
		cf_warning(AS_INFO, "The \"%s:\" command requires an \"cmd\" parameter", name);
		cf_dyn_buf_append_string(db, "error");
		return 0;
	}

	module[0] = '\0';
	if (strcmp(cmd, "init") && strcmp(cmd, "start") && strcmp(cmd, "shutdown")) {
		if (as_info_parameter_get(params, "module", module, &module_len)) {
			cf_warning(AS_INFO, "The \"%s:\" command requires a \"module\" parameter", name);
			cf_dyn_buf_append_string(db, "error");
			return 0;
		}
	}

	if (!strcmp(cmd, "get")) {
		node[0] = '\0';
		if (!as_info_parameter_get(params, "node", node, &node_len)) {
			if (cf_str_atoi_u64_x(node, &node_id, 16)) {
				cf_warning(AS_INFO, "The \"%s:\" command \"node\" parameter must be a 64-bit hex number, not \"%s\"", node);
				cf_dyn_buf_append_string(db, "error");
				return 0;
			}
		} 
	}

	if (!strcmp(cmd, "set") || !strcmp(cmd, "delete") || !strcmp(cmd, "get")) {
		key[0] = '\0';
		if (as_info_parameter_get(params, "key", key, &key_len)) {
			cf_warning(AS_INFO, "The \"%s:\" command \"%s\" requires a \"key\" parameter", name, cmd);
			cf_dyn_buf_append_string(db, "error");
			return 0;
		}
	}

	if (!strcmp(cmd, "set")) {
		value[0] = '\0';
		if (as_info_parameter_get(params, "value", value, &value_len)) {
			cf_warning(AS_INFO, "The \"%s:\" command \"%s\" requires a \"value\" parameter", name, cmd);
			cf_dyn_buf_append_string(db, "error");
			return 0;
		}
	}

	as_smd_info_cmd(cmd, node_id, module, key, value);
	cf_dyn_buf_append_string(db, "ok");

	return 0;
}

int
info_command_mon_cmd(char *name, char *params, cf_dyn_buf *db)
{
	cf_debug(AS_INFO, "add-module command received: params %s", params);

	/* Command format : "jobs:[module=<string>;cmd=<command>;<parameters]"
	*                   asinfo -v 'jobs'              -> list all jobs
	*                   asinfo -v 'jobs:module=query" -> list all jobs for query module
	*                   asinfo -v 'jobs:module=query;cmd=kill;trid=<trid>
	*                   asinfo -v 'jobs:module=query;cmd=setpriority;trid=<trid>;value=<val>
	* where <module> is one of following :
	* 		- query
	* 		- scan
	* 		- demo
	*/

	char cmd[11];
	char module[21];
	char job_id[24];
	char val_str[24];
	int cmd_len       = sizeof(cmd);
	int module_len    = sizeof(module);
	int job_id_len    = sizeof(job_id);
	int val_len       = sizeof(val_str);
	uint64_t trid     = 0;
	uint64_t value    = ULONG_MAX;

	cmd[0]     = '\0';
	module[0]  = '\0';
	job_id[0]  = '\0';
	val_str[0] = '\0';

	// read cmd module trid value
	if (as_info_parameter_get(params, "module", module, &module_len)) {
		as_mon_info_cmd(NULL, NULL, 0, 0, db);
		return 0;
	}

	if (as_info_parameter_get(params, "cmd", cmd, &cmd_len)) {
		as_mon_info_cmd(module, NULL, 0, 0, db);
	} else {
		if (0 == as_info_parameter_get(params, "trid", job_id, &job_id_len)) {
			trid  = strtoull(job_id, NULL, 10);
		}
		if (0 == as_info_parameter_get(params, "value", val_str, &val_len)) {
			value = strtoull(val_str, NULL, 10);
		}
		cf_info(AS_SCAN, "%s %s %ld %ld", module, cmd, trid, value);
		as_mon_info_cmd(module, cmd, trid, value, db);
	}
	return 0;
}



int
info_service_config_get(cf_dyn_buf *db)
{
	cf_dyn_buf_append_string(db, "transaction-queues=");
	cf_dyn_buf_append_int(db, g_config.n_transaction_queues);
	cf_dyn_buf_append_string(db, ";transaction-threads-per-queue=");
	cf_dyn_buf_append_int(db, g_config.n_transaction_threads_per_queue);
	cf_dyn_buf_append_string(db, ";transaction-duplicate-threads=");
	cf_dyn_buf_append_int(db, g_config.n_transaction_duplicate_threads);
	cf_dyn_buf_append_string(db, ";transaction-pending-limit=");
	cf_dyn_buf_append_int(db, g_config.transaction_pending_limit);
	cf_dyn_buf_append_string(db, ";migrate-threads=");
	cf_dyn_buf_append_int(db, g_config.n_migrate_threads);
	cf_dyn_buf_append_string(db, ";migrate-xmit-priority=");
	cf_dyn_buf_append_int(db, g_config.migrate_xmit_priority);
	cf_dyn_buf_append_string(db, ";migrate-xmit-sleep=");
	cf_dyn_buf_append_int(db, g_config.migrate_xmit_sleep);
	cf_dyn_buf_append_string(db, ";migrate-read-priority=");
	cf_dyn_buf_append_int(db, g_config.migrate_read_priority);
	cf_dyn_buf_append_string(db, ";migrate-read-sleep=");
	cf_dyn_buf_append_int(db, g_config.migrate_read_sleep);
	cf_dyn_buf_append_string(db, ";migrate-xmit-hwm=");
	cf_dyn_buf_append_int(db, g_config.migrate_xmit_hwm);
	cf_dyn_buf_append_string(db, ";migrate-xmit-lwm=");
	cf_dyn_buf_append_int(db, g_config.migrate_xmit_lwm);
	cf_dyn_buf_append_string(db, ";migrate-max-num-incoming=");
	cf_dyn_buf_append_int(db, g_config.migrate_max_num_incoming);
	cf_dyn_buf_append_string(db, ";migrate-rx-lifetime-ms=");
	cf_dyn_buf_append_int(db, g_config.migrate_rx_lifetime_ms);
	cf_dyn_buf_append_string(db, ";proto-fd-max=");
	cf_dyn_buf_append_int(db, g_config.n_proto_fd_max);
	cf_dyn_buf_append_string(db, ";proto-fd-idle-ms=");
	cf_dyn_buf_append_int(db, g_config.proto_fd_idle_ms);
	cf_dyn_buf_append_string(db, ";transaction-retry-ms=");
	cf_dyn_buf_append_int(db, g_config.transaction_retry_ms);
	cf_dyn_buf_append_string(db, ";transaction-max-ms=");
	cf_dyn_buf_append_int(db, (int)(g_config.transaction_max_ns / 1000000));
	cf_dyn_buf_append_string(db, ";transaction-repeatable-read=");
	cf_dyn_buf_append_string(db, g_config.transaction_repeatable_read ? "true" : "false");
	cf_dyn_buf_append_string(db, ";dump-message-above-size=");
	cf_dyn_buf_append_int(db, g_config.dump_message_above_size);
	cf_dyn_buf_append_string(db, ";ticker-interval=");
	cf_dyn_buf_append_int(db, g_config.ticker_interval);
	cf_dyn_buf_append_string(db, ";microbenchmarks=");
	cf_dyn_buf_append_string(db, g_config.microbenchmarks ? "true" : "false");
	cf_dyn_buf_append_string(db, ";storage-benchmarks=");
	cf_dyn_buf_append_string(db, g_config.storage_benchmarks ? "true" : "false");
	cf_dyn_buf_append_string(db, ";ldt-benchmarks=");
	cf_dyn_buf_append_string(db, g_config.ldt_benchmarks ? "true" : "false");
	cf_dyn_buf_append_string(db, ";scan-priority=");
	cf_dyn_buf_append_int(db, g_config.scan_priority);
	cf_dyn_buf_append_string(db, ";scan-sleep=");
	cf_dyn_buf_append_int(db, g_config.scan_sleep);

	cf_dyn_buf_append_string(db, ";batch-threads=");
	cf_dyn_buf_append_int(db, g_config.n_batch_threads);
	cf_dyn_buf_append_string(db, ";batch-max-requests=");
	cf_dyn_buf_append_int(db, g_config.batch_max_requests);
	cf_dyn_buf_append_string(db, ";batch-priority=");
	cf_dyn_buf_append_int(db, g_config.batch_priority);

	cf_dyn_buf_append_string(db, ";nsup-delete-sleep=");
	cf_dyn_buf_append_int(db, g_config.nsup_delete_sleep);
	cf_dyn_buf_append_string(db, ";nsup-period=");
	cf_dyn_buf_append_int(db, g_config.nsup_period);
	cf_dyn_buf_append_string(db, ";nsup-startup-evict=");
	cf_dyn_buf_append_string(db, g_config.nsup_startup_evict ? "true" : "false");
	cf_dyn_buf_append_string(db, ";paxos-retransmit-period=");
	cf_dyn_buf_append_int(db, g_config.paxos_retransmit_period);
	cf_dyn_buf_append_string(db, ";paxos-single-replica-limit=");
	cf_dyn_buf_append_int(db, g_config.paxos_single_replica_limit);
	cf_dyn_buf_append_string(db, ";paxos-max-cluster-size=");
	cf_dyn_buf_append_int(db, g_config.paxos_max_cluster_size);
	cf_dyn_buf_append_string(db, ";paxos-protocol=");
	cf_dyn_buf_append_string(db, (AS_PAXOS_PROTOCOL_V1 == g_config.paxos_protocol ? "v1" :
								  (AS_PAXOS_PROTOCOL_V2 == g_config.paxos_protocol ? "v2" :
								   (AS_PAXOS_PROTOCOL_V3 == g_config.paxos_protocol ? "v3" :
									(AS_PAXOS_PROTOCOL_V4 == g_config.paxos_protocol ? "v4" :
									 (AS_PAXOS_PROTOCOL_NONE == g_config.paxos_protocol ? "none" : "undefined"))))));
	cf_dyn_buf_append_string(db, ";paxos-recovery-policy=");
	cf_dyn_buf_append_string(db, (AS_PAXOS_RECOVERY_POLICY_MANUAL == g_config.paxos_recovery_policy ? "manual" :
								  (AS_PAXOS_RECOVERY_POLICY_AUTO_DUN_MASTER == g_config.paxos_recovery_policy ? "auto-dun-master" :
								   (AS_PAXOS_RECOVERY_POLICY_AUTO_DUN_ALL == g_config.paxos_recovery_policy ? "auto-dun-all" : "undefined"))));
	cf_dyn_buf_append_string(db, ";write-duplicate-resolution-disable=");
	cf_dyn_buf_append_string(db, g_config.write_duplicate_resolution_disable ? "true" : "false");
	cf_dyn_buf_append_string(db, ";respond-client-on-master-completion=");
	cf_dyn_buf_append_string(db, g_config.respond_client_on_master_completion ? "true" : "false");
	cf_dyn_buf_append_string(db, ";replication-fire-and-forget=");
	cf_dyn_buf_append_string(db, g_config.replication_fire_and_forget ? "true" : "false");
	cf_dyn_buf_append_string(db, ";info-threads=");
	cf_dyn_buf_append_int(db, g_config.n_info_threads);
	cf_dyn_buf_append_string(db, ";allow-inline-transactions=");
	cf_dyn_buf_append_string(db, g_config.allow_inline_transactions ? "true" : "false");
	cf_dyn_buf_append_string(db, ";use-queue-per-device=");
	cf_dyn_buf_append_string(db, g_config.use_queue_per_device ? "true" : "false");
	cf_dyn_buf_append_string(db, ";snub-nodes=");
	cf_dyn_buf_append_string(db, g_config.snub_nodes ? "true" : "false");
	cf_dyn_buf_append_string(db, ";fb-health-msg-per-burst=");
	cf_dyn_buf_append_int(db, g_config.fb_health_msg_per_burst);
	cf_dyn_buf_append_string(db, ";fb-health-msg-timeout=");
	cf_dyn_buf_append_int(db, g_config.fb_health_msg_timeout);
	cf_dyn_buf_append_string(db, ";fb-health-good-pct=");
	cf_dyn_buf_append_int(db, g_config.fb_health_good_pct);
	cf_dyn_buf_append_string(db, ";fb-health-bad-pct=");
	cf_dyn_buf_append_int(db, g_config.fb_health_bad_pct);
	cf_dyn_buf_append_string(db, ";auto-dun=");
	cf_dyn_buf_append_string(db, g_config.auto_dun ? "true" : "false");
	cf_dyn_buf_append_string(db, ";auto-undun=");
	cf_dyn_buf_append_string(db, g_config.auto_undun ? "true" : "false");
	cf_dyn_buf_append_string(db, ";prole-extra-ttl=");
	cf_dyn_buf_append_int(db, g_config.prole_extra_ttl);
	cf_dyn_buf_append_string(db, ";max-msgs-per-type=");
	cf_dyn_buf_append_int(db, g_config.max_msgs_per_type);
	cf_dyn_buf_append_string(db, ";service-threads=");
	cf_dyn_buf_append_int(db, g_config.n_service_threads);
	cf_dyn_buf_append_string(db, ";fabric-workers=");
	cf_dyn_buf_append_int(db, g_config.n_fabric_workers);

	if (g_config.pidfile) {
		cf_dyn_buf_append_string(db, ";pidfile=");
		cf_dyn_buf_append_string(db, g_config.pidfile);
	}
	if (g_config.generation_disable) {
		cf_dyn_buf_append_string(db, ";generation-disable=");
		cf_dyn_buf_append_string(db, g_config.generation_disable ? "true" : "false");
	}
#ifdef MEM_COUNT
	cf_dyn_buf_append_string(db, ";memory-accounting=");
	cf_dyn_buf_append_string(db, g_config.memory_accounting ? "true" : "false");
#endif

#ifdef USE_ASM
	cf_dyn_buf_append_string(db, ";asmalloc_enabled=");
	cf_dyn_buf_append_string(db, g_config.asmalloc_enabled ? "true" : "false");
#endif

	cf_dyn_buf_append_string(db, ";udf-runtime-gmax-memory=");
	cf_dyn_buf_append_uint64(db, g_config.udf_runtime_max_gmemory);
	cf_dyn_buf_append_string(db, ";udf-runtime-max-memory=");
	cf_dyn_buf_append_uint64(db, g_config.udf_runtime_max_memory);

	cf_dyn_buf_append_string(db, ";sindex-populator-scan-priority=");
	cf_dyn_buf_append_uint64(db, g_config.sindex_populator_scan_priority);
	cf_dyn_buf_append_string(db, ";sindex-data-max-memory=");
	if (g_config.sindex_data_max_memory == ULONG_MAX) {
		cf_dyn_buf_append_uint64(db, g_config.sindex_data_max_memory);
	} else {
		cf_dyn_buf_append_string(db, "ULONG_MAX");
	}

	cf_dyn_buf_append_string(db, ";query-threads=");
	cf_dyn_buf_append_int(db, g_config.query_threads);
	cf_dyn_buf_append_string(db, ";query-worker-threads=");
	cf_dyn_buf_append_int(db, g_config.query_worker_threads);
	cf_dyn_buf_append_string(db, ";query-priority=");
	cf_dyn_buf_append_uint64(db, g_config.query_priority);
	cf_dyn_buf_append_string(db, ";query-in-transaction-thread=");
	cf_dyn_buf_append_uint64(db, g_config.query_in_transaction_thr);
	cf_dyn_buf_append_string(db, ";query-req-in-query-thread=");
	cf_dyn_buf_append_uint64(db, g_config.query_req_in_query_thread);
	cf_dyn_buf_append_string(db, ";query-req-max-inflight=");
	cf_dyn_buf_append_uint64(db, g_config.query_req_max_inflight);
	cf_dyn_buf_append_string(db, ";query-bufpool-size=");
	cf_dyn_buf_append_uint64(db, g_config.query_bufpool_size);
	cf_dyn_buf_append_string(db, ";query-batch-size=");
	cf_dyn_buf_append_uint64(db, g_config.query_bsize);
	cf_dyn_buf_append_string(db, ";query-sleep=");
	cf_dyn_buf_append_uint64(db, g_config.query_sleep);
	cf_dyn_buf_append_string(db, ";query-job-tracking=");
	cf_dyn_buf_append_string(db, (g_config.query_job_tracking) ? "true" : "false");
	cf_dyn_buf_append_string(db, ";query-short-q-max-size=");
	cf_dyn_buf_append_uint64(db, g_config.query_short_q_max_size);
	cf_dyn_buf_append_string(db, ";query-long-q-max-size=");
	cf_dyn_buf_append_uint64(db, g_config.query_long_q_max_size);
	cf_dyn_buf_append_string(db, ";query-rec-count-bound=");
	cf_dyn_buf_append_uint64(db, g_config.query_rec_count_bound);
	cf_dyn_buf_append_string(db, ";query-threshold=");
	cf_dyn_buf_append_uint64(db, g_config.query_threshold);
	cf_dyn_buf_append_string(db, ";query-untracked-time=");
	cf_dyn_buf_append_uint64(db, g_config.query_untracked_time/1000); // Show it in micro seconds

	return(0);
}


int
info_namespace_config_get(char* context, cf_dyn_buf *db)
{
	as_namespace *ns = as_namespace_get_byname(context);
	if (!ns) {
		cf_dyn_buf_append_string(db, "Namespace not found");
		return -1;
	}

	cf_dyn_buf_append_string(db, "memory-size=");
	cf_dyn_buf_append_uint64(db, ns->memory_size);

	cf_dyn_buf_append_string(db, ";high-water-disk-pct=");
	cf_dyn_buf_append_int(db, ns->hwm_disk * 100);

	cf_dyn_buf_append_string(db, ";high-water-memory-pct=");
	cf_dyn_buf_append_int(db, ns->hwm_memory * 100);

	cf_dyn_buf_append_string(db, ";evict-tenths-pct=");
	cf_dyn_buf_append_uint32(db, ns->evict_tenths_pct);

	cf_dyn_buf_append_string(db, ";stop-writes-pct=");
	cf_dyn_buf_append_int(db, ns->stop_writes_pct * 100);

	cf_dyn_buf_append_string(db, ";cold-start-evict-ttl=");
	cf_dyn_buf_append_uint32(db, ns->cold_start_evict_ttl);

	cf_dyn_buf_append_string(db, ";repl-factor=");
	cf_dyn_buf_append_uint32(db, ns->replication_factor);

	cf_dyn_buf_append_string(db, ";default-ttl=");
	cf_dyn_buf_append_uint64(db, ns->default_ttl);

	cf_dyn_buf_append_string(db, ";max-ttl=");
	cf_dyn_buf_append_uint64(db, ns->max_ttl);

	cf_dyn_buf_append_string(db, ";conflict-resolution-policy=");
	if(ns->conflict_resolution_policy == AS_NAMESPACE_CONFLICT_RESOLUTION_POLICY_GENERATION) {
		cf_dyn_buf_append_string(db, "generation");
	}
	else if(ns->conflict_resolution_policy == AS_NAMESPACE_CONFLICT_RESOLUTION_POLICY_TTL) {
		cf_dyn_buf_append_string(db, "ttl");
	}
	else {
		cf_dyn_buf_append_string(db, "undefined");
	}

	cf_dyn_buf_append_string(db, ";allow_versions=");
	cf_dyn_buf_append_string(db, ns->allow_versions ? "true" : "false");

	cf_dyn_buf_append_string(db, ";single-bin=");
	cf_dyn_buf_append_string(db, ns->single_bin ? "true" : "false");

	cf_dyn_buf_append_string(db, ";ldt-enabled=");
	cf_dyn_buf_append_string(db, ns->ldt_enabled ? "true" : "false");

	cf_dyn_buf_append_string(db, ";enable-xdr=");
	cf_dyn_buf_append_string(db, ns->enable_xdr ? "true" : "false");

	cf_dyn_buf_append_string(db, ";sets-enable-xdr=");
	cf_dyn_buf_append_string(db, ns->sets_enable_xdr ? "true" : "false");

	cf_dyn_buf_append_string(db, ";ns-forward-xdr-writes=");
	cf_dyn_buf_append_string(db, ns->ns_forward_xdr_writes ? "true" : "false");

	cf_dyn_buf_append_string(db, ";disallow-null-setname=");
	cf_dyn_buf_append_string(db, ns->disallow_null_setname ? "true" : "false");

	cf_dyn_buf_append_string(db, ";total-bytes-memory=");
	cf_dyn_buf_append_uint64(db, ns->memory_size);

	cf_dyn_buf_append_string(db, ";read-consistency-level-override=");
	cf_dyn_buf_append_string(db, NS_READ_CONSISTENCY_LEVEL_NAME());

	cf_dyn_buf_append_string(db, ";write-commit-level-override=");
	cf_dyn_buf_append_string(db, NS_WRITE_COMMIT_LEVEL_NAME());

	// if storage, lots of information about the storage
	if (ns->storage_type == AS_STORAGE_ENGINE_SSD) {

		info_append_uint64("", "total-bytes-disk", ns->ssd_size, db);
		info_append_uint64("", "defrag-lwm-pct", ns->storage_defrag_lwm_pct, db);
		info_append_uint64("", "defrag-queue-min", ns->storage_defrag_queue_min, db);
		info_append_uint64("", "defrag-sleep", ns->storage_defrag_sleep, db);
		info_append_uint64("", "defrag-startup-minimum", ns->storage_defrag_startup_minimum, db);
		info_append_uint64("", "flush-max-ms", ns->storage_flush_max_us / 1000, db);
		info_append_uint64("", "fsync-max-sec", ns->storage_fsync_max_us / 1000000, db);
		info_append_uint64("", "write-smoothing-period", ns->storage_write_smoothing_period, db);
		info_append_uint64("", "max-write-cache", ns->storage_max_write_cache, db);
		info_append_uint64("", "min-avail-pct", ns->storage_min_avail_pct, db);
		info_append_uint64("", "post-write-queue", (uint64_t)ns->storage_post_write_queue, db);

		if (ns->storage_data_in_memory)
			cf_dyn_buf_append_string(db, ";data-in-memory=true");
		else
			cf_dyn_buf_append_string(db, ";data-in-memory=false");

		for (uint i = 0; i < AS_STORAGE_MAX_DEVICES; i++) {
			if (ns->storage_devices[i] == 0)        break;
			cf_dyn_buf_append_string(db, ";dev=");
			cf_dyn_buf_append_string(db, ns->storage_devices[i]);
		}
		for (uint i = 0; i < AS_STORAGE_MAX_FILES; i++) {
			if (ns->storage_files[i] == 0)        break;
			cf_dyn_buf_append_string(db, ";file=");
			cf_dyn_buf_append_string(db, ns->storage_files[i]);
		}
		if         (ns->storage_filesize != 0) {
			cf_dyn_buf_append_string(db, ";filesize=");
			cf_dyn_buf_append_uint64(db, ns->storage_filesize);
		}
		if (ns->storage_blocksize != 0) {
			cf_dyn_buf_append_string(db, ";blocksize=");
			cf_dyn_buf_append_uint32(db, ns->storage_blocksize);
		}
		if (ns->storage_write_threads != 0) {
			cf_dyn_buf_append_string(db, ";writethreads=");
			cf_dyn_buf_append_uint32(db, ns->storage_write_threads);
		}
		if (ns->storage_max_write_cache != 0) {
			cf_dyn_buf_append_string(db, ";writecache=");
			cf_dyn_buf_append_uint64(db, ns->storage_max_write_cache);
		}

		cf_dyn_buf_append_string(db, ";obj-size-hist-max=");
		cf_dyn_buf_append_uint32(db, ns->obj_size_hist_max);
	} // SSD

	// Info. about KV stores.
	if (ns->storage_type == AS_STORAGE_ENGINE_KV) {

		info_append_uint64("", "total-bytes-disk", ns->kv_size, db);

		for (uint i = 0; i < AS_STORAGE_MAX_DEVICES; i++) {
			if (!(ns->storage_devices[i]))
				break;
			cf_dyn_buf_append_string(db, ";dev=");
			cf_dyn_buf_append_string(db, ns->storage_devices[i]);
		}

		if (ns->storage_filesize) {
			cf_dyn_buf_append_string(db, ";filesize=");
			cf_dyn_buf_append_uint64(db, ns->storage_filesize);
		}
	} // KV

	return (0);
}
void
info_network_info_config_get(cf_dyn_buf *db)
{
	cf_dyn_buf_append_string(db, "service-address=");
	cf_dyn_buf_append_string(db, g_config.socket.addr);
	cf_dyn_buf_append_string(db, ";service-port=");
	cf_dyn_buf_append_int(db, g_config.socket.port);

	if (g_config.hb_mode == AS_HB_MODE_MESH) {
		if (g_config.hb_init_addr) {
			cf_dyn_buf_append_string(db, ";mesh-address=");
			cf_dyn_buf_append_string(db, g_config.hb_init_addr);
			if (g_config.hb_init_port) {
				cf_dyn_buf_append_string(db, ";mesh-port=");
				cf_dyn_buf_append_int(db, g_config.hb_init_port);
			}
		} else {
			for (int i = 0; i < AS_CLUSTER_SZ; i++) {
				if (g_config.hb_mesh_seed_addrs[i]) {
					cf_dyn_buf_append_string(db, ";mesh-seed-address-port=");
					cf_dyn_buf_append_string(db, g_config.hb_mesh_seed_addrs[i]);
					cf_dyn_buf_append_string(db, ":");
					cf_dyn_buf_append_int(db, g_config.hb_mesh_seed_ports[i]);
				} else {
					break;
				}
			}
		}
	}

	if (g_config.network_interface_name) {
		cf_dyn_buf_append_string(db, ";network-interface-name=");
		cf_dyn_buf_append_string(db, g_config.network_interface_name);
	}
	if (g_config.external_address) {
		cf_dyn_buf_append_string(db, ";access-address=");
		cf_dyn_buf_append_string(db, g_config.external_address);
	}
	cf_dyn_buf_append_string(db, ";reuse-address=");
	cf_dyn_buf_append_string(db, g_config.socket_reuse_addr ? "true" : "false");
	cf_dyn_buf_append_string(db, ";fabric-port=");
	cf_dyn_buf_append_int(db, g_config.fabric_port);
// network-info-port is the asd info port variable/output, This was chosen because info-port conflicts with XDR config parameter.
// Ideally XDR should use xdr-info-port and asd should use info-port.
	cf_dyn_buf_append_string(db, ";network-info-port=");
	cf_dyn_buf_append_int(db, g_config.info_port);
	cf_dyn_buf_append_string(db, ";enable-fastpath=");
	cf_dyn_buf_append_string(db, (g_config.info_fastpath_enabled ? "true" : "false"));
}

void
info_network_heartbeat_config_get(cf_dyn_buf *db)
{
	if (g_config.hb_mode == AS_HB_MODE_MCAST) {
		cf_dyn_buf_append_string(db, "heartbeat-mode=multicast");
	}
	else if (g_config.hb_mode == AS_HB_MODE_MESH) {
		cf_dyn_buf_append_string(db, "heartbeat-mode=mesh");
	}
	else {
		cf_dyn_buf_append_string(db, "heartbeat-mode=UNKNOWN");
	}

	if (g_config.hb_tx_addr) {
		cf_dyn_buf_append_string(db, ";heartbeat-interface-address=");
		cf_dyn_buf_append_string(db, g_config.hb_tx_addr);
	}

	cf_dyn_buf_append_string(db, ";heartbeat-protocol=");
	cf_dyn_buf_append_string(db, (AS_HB_PROTOCOL_V1 == g_config.hb_protocol ? "v1" :
								  (AS_HB_PROTOCOL_V2 == g_config.hb_protocol ? "v2" :
								   (AS_HB_PROTOCOL_RESET == g_config.hb_protocol ? "reset" :
									(AS_HB_PROTOCOL_NONE == g_config.hb_protocol ? "none" : "undefined")))));
	cf_dyn_buf_append_string(db, ";heartbeat-address=");
	cf_dyn_buf_append_string(db, g_config.hb_addr);
	cf_dyn_buf_append_string(db, ";heartbeat-port=");
	cf_dyn_buf_append_int(db, g_config.hb_port);
	cf_dyn_buf_append_string(db, ";heartbeat-interval=");
	cf_dyn_buf_append_int(db, g_config.hb_interval);
	cf_dyn_buf_append_string(db, ";heartbeat-timeout=");
	cf_dyn_buf_append_int(db, g_config.hb_timeout);
}

// TODO - security API?
void
info_security_config_get(cf_dyn_buf *db)
{
	cf_dyn_buf_append_string(db, "enable-security=");
	cf_dyn_buf_append_string(db, g_config.sec_cfg.security_enabled ? "true" : "false");
	cf_dyn_buf_append_string(db, ";privilege-refresh-period=");
	cf_dyn_buf_append_uint32(db, g_config.sec_cfg.privilege_refresh_period);
	cf_dyn_buf_append_string(db, ";report-authentication-sinks=");
	cf_dyn_buf_append_uint32(db, g_config.sec_cfg.report.authentication);
	cf_dyn_buf_append_string(db, ";report-data-op-sinks=");
	cf_dyn_buf_append_uint32(db, g_config.sec_cfg.report.data_op);
	cf_dyn_buf_append_string(db, ";report-sys-admin-sinks=");
	cf_dyn_buf_append_uint32(db, g_config.sec_cfg.report.sys_admin);
	cf_dyn_buf_append_string(db, ";report-user-admin-sinks=");
	cf_dyn_buf_append_uint32(db, g_config.sec_cfg.report.user_admin);
	cf_dyn_buf_append_string(db, ";report-violation-sinks=");
	cf_dyn_buf_append_uint32(db, g_config.sec_cfg.report.violation);
	cf_dyn_buf_append_string(db, ";syslog-local=");
	cf_dyn_buf_append_int(db, g_config.sec_cfg.syslog_local);
}

void
info_xdr_config_get(cf_dyn_buf *db)
{
	cf_dyn_buf_append_string(db, "xdr-delete-shipping-enabled=");
	cf_dyn_buf_append_string(db, g_config.xdr_cfg.xdr_delete_shipping_enabled ? "true" : "false");
	cf_dyn_buf_append_string(db, ";xdr-nsup-deletes-enabled=");
	cf_dyn_buf_append_string(db, g_config.xdr_cfg.xdr_nsup_deletes_enabled ? "true" : "false");
	cf_dyn_buf_append_string(db, ";enable-xdr-logging=");
	cf_dyn_buf_append_string(db, g_config.xdr_cfg.xdr_global_enabled ? "true" : "false");
	cf_dyn_buf_append_string(db, ";stop-writes-noxdr=");
	cf_dyn_buf_append_string(db, g_config.xdr_cfg.xdr_stop_writes_noxdr ? "true" : "false");
}


int
info_command_config_get(char *name, char *params, cf_dyn_buf *db)
{
	cf_debug(AS_INFO, "config-get command received: params %s", params);

	if(params) {

		char context[1024];
		int context_len = sizeof(context);
		if (0 == as_info_parameter_get(params, "context", context, &context_len)) {
			if (strcmp(context, "namespace") == 0) {
				context_len = sizeof(context);
				if (0 != as_info_parameter_get(params, "id", context, &context_len)) {
					cf_dyn_buf_append_string(db, "Error:invalid id");
					return(0);
				}
				info_namespace_config_get(context, db);
				return(0);
			}
			else if (strcmp(context, "service") == 0) {
				info_service_config_get(db);
				return(0);
			}
			else if (strcmp(context, "network.info") == 0) {
				info_network_info_config_get(db);
				return(0);
			}
			else if (strcmp(context, "network.heartbeat") == 0) {
				info_network_heartbeat_config_get(db);
				return(0);
			}
			else if (strcmp(context, "security") == 0) {
				info_security_config_get(db);
				return(0);
			}
			else if (strcmp(context, "xdr") == 0) {
				info_xdr_config_get(db);
				return(0);
			}
			else {
				cf_dyn_buf_append_string(db, "Error:Invalid context");
				return(0);
			}
		} else if (strcmp(params, "") != 0) {
			cf_dyn_buf_append_string(db, "Error: Invalid get-config parameter");
			return(0);
		}
	}

	// We come here when context is not mentioned.
	// In that case we want to print everything.
	info_service_config_get(db);
	cf_dyn_buf_append_char(db, ';');
	info_network_info_config_get(db);
	cf_dyn_buf_append_char(db, ';');
	info_network_heartbeat_config_get(db);
	cf_dyn_buf_append_char(db, ';');
	info_security_config_get(db);
	cf_dyn_buf_append_char(db, ';');
	info_xdr_config_get(db);

	// Add the current histogram tracking settings.
	cf_hist_track_get_settings(g_config.rt_hist, db);
	cf_hist_track_get_settings(g_config.wt_hist, db);
	cf_hist_track_get_settings(g_config.px_hist, db);
	cf_hist_track_get_settings(g_config.wt_reply_hist, db);
	cf_hist_track_get_settings(g_config.ut_hist, db);
	cf_hist_track_get_settings(g_config.q_hist, db);
	cf_hist_track_get_settings(g_config.q_rcnt_hist, db);

	return(0);
}


//
// config-set:context=service;variable=value;
// config-set:context=network.heartbeat;variable=value;
// config-set:context=namespace;id=test;variable=value;
//
int
info_command_config_set(char *name, char *params, cf_dyn_buf *db)
{
	cf_debug(AS_INFO, "config-set command received: params %s", params);

	char context[1024];
	int  context_len = sizeof(context);
	int val;
	char bool_val[2][6] = {"false", "true"};

	if (0 != as_info_parameter_get(params, "context", context, &context_len))
		goto Error;
	if (strcmp(context, "service") == 0) {
		context_len = sizeof(context);
		if (0 == as_info_parameter_get(params, "migrate-xmit-priority", context, &context_len)) {
			if (0 != cf_str_atoi(context, &val))
				goto Error;
			cf_info(AS_INFO, "Changing value of migrate-xmit-priority from %d to %d ", g_config.migrate_xmit_priority, val);
			g_config.migrate_xmit_priority = val;
		}
		else if (0 == as_info_parameter_get(params, "migrate-xmit-sleep", context, &context_len)) {
			if (0 != cf_str_atoi(context, &val))
				goto Error;
			cf_info(AS_INFO, "Changing value of migrate-xmit-sleep from %d to %d ", g_config.migrate_xmit_sleep, val);
			g_config.migrate_xmit_sleep = val;
		}
		else if (0 == as_info_parameter_get(params, "migrate-read-priority", context, &context_len)) {
			if (0 != cf_str_atoi(context, &val))
				goto Error;
			cf_info(AS_INFO, "Changing value of migrate-read-priority from %d to %d ", g_config.migrate_read_priority, val);
			g_config.migrate_read_priority = val;
		}
		else if (0 == as_info_parameter_get(params, "migrate-read-sleep", context, &context_len)) {
			if (0 != cf_str_atoi(context, &val))
				goto Error;
			cf_info(AS_INFO, "Changing value of migrate-read-sleep from %d to %d ", g_config.migrate_read_sleep, val);
			g_config.migrate_read_sleep = val;
		}
		else if (0 == as_info_parameter_get(params, "transaction-retry-ms", context, &context_len)) {
			if (0 != cf_str_atoi(context, &val))
				goto Error;
			if (val == 0)
				goto Error;
			cf_info(AS_INFO, "Changing value of transaction-retry-ms from %d to %d ", g_config.transaction_retry_ms, val);
			g_config.transaction_retry_ms = val;
		}
		else if (0 == as_info_parameter_get(params, "transaction-max-ms", context, &context_len)) {
			if (0 != cf_str_atoi(context, &val))
				goto Error;
			cf_info(AS_INFO, "Changing value of transaction-retry-ms from %d to %d ", (g_config.transaction_max_ns / 1000000), val);
			g_config.transaction_max_ns = (uint64_t)val * 1000000;
		}
		else if (0 == as_info_parameter_get(params, "transaction-pending-limit", context, &context_len)) {
			if (0 != cf_str_atoi(context, &val))
				goto Error;
			cf_info(AS_INFO, "Changing value of transaction-pending-limit from %d to %d ", g_config.transaction_pending_limit, val);
			g_config.transaction_pending_limit = val;
		}
		else if (0 == as_info_parameter_get(params, "transaction-repeatable-read", context, &context_len)) {
			if (strncmp(context, "true", 4) == 0 || strncmp(context, "yes", 3) == 0) {
				cf_info(AS_INFO, "Changing value of transaction-repeatable-read from %s to %s", bool_val[g_config.transaction_repeatable_read], context);
				g_config.transaction_repeatable_read = true;
			}
			else if (strncmp(context, "false", 5) == 0 || strncmp(context, "no", 2) == 0) {
				cf_info(AS_INFO, "Changing value of transaction-repeatable-read from %s to %s", bool_val[g_config.transaction_repeatable_read], context);
				g_config.transaction_repeatable_read = false;
			}
			else
				goto Error;
		}
		else if (0 == as_info_parameter_get(params, "ticker-interval", context, &context_len)) {
			if (0 != cf_str_atoi(context, &val))
				goto Error;
			cf_info(AS_INFO, "Changing value of ticker-interval from %d to %d ", g_config.ticker_interval, val);
			g_config.ticker_interval = val;
		}
		else if (0 == as_info_parameter_get(params, "dump-message-above-size", context, &context_len)) {
			if (0 != cf_str_atoi(context, &val))
				goto Error;
			cf_info(AS_INFO, "Changing value of dump-message-above-size from %d to %d ", g_config.dump_message_above_size, val);
			g_config.dump_message_above_size = val;
		}
		else if (0 == as_info_parameter_get(params, "microbenchmarks", context, &context_len)) {
			if (strncmp(context, "true", 4) == 0 || strncmp(context, "yes", 3) == 0) {
				clear_microbenchmark_histograms();
				cf_info(AS_INFO, "Changing value of microbenchmarks from %s to %s", bool_val[g_config.microbenchmarks], context);
				g_config.microbenchmarks = true;
			}
			else if (strncmp(context, "false", 5) == 0 || strncmp(context, "no", 2) == 0) {
				cf_info(AS_INFO, "Changing value of microbenchmarks from %s to %s", bool_val[g_config.microbenchmarks], context);
				g_config.microbenchmarks = false;
			}
			else
				goto Error;
		}
		else if (0 == as_info_parameter_get(params, "storage-benchmarks", context, &context_len)) {
			if (strncmp(context, "true", 4) == 0 || strncmp(context, "yes", 3) == 0) {
				as_storage_histogram_clear_all();
				cf_info(AS_INFO, "Changing value of storage-benchmarks from %s to %s", bool_val[g_config.storage_benchmarks], context);
				g_config.storage_benchmarks = true;
			}
			else if (strncmp(context, "false", 5) == 0 || strncmp(context, "no", 2) == 0) {
				cf_info(AS_INFO, "Changing value of storage-benchmarks from %s to %s", bool_val[g_config.storage_benchmarks], context);
				g_config.storage_benchmarks = false;
			}
			else
				goto Error;
		}
		else if (0 == as_info_parameter_get(params, "ldt-benchmarks", context, &context_len)) {
			if (strncmp(context, "true", 4) == 0 || strncmp(context, "yes", 3) == 0) {
				clear_ldt_histograms();
				cf_info(AS_INFO, "Changing value of ldt-benchmarks from %s to %s", bool_val[g_config.ldt_benchmarks], context);
				g_config.ldt_benchmarks = true;
			}
			else if (strncmp(context, "false", 5) == 0 || strncmp(context, "no", 2) == 0) {
				cf_info(AS_INFO, "Changing value of ldt-benchmarks from %s to %s", bool_val[g_config.ldt_benchmarks], context);
				g_config.ldt_benchmarks = false;
			}
			else
				goto Error;
		}
		else if (0 == as_info_parameter_get(params, "scan-priority", context, &context_len)) {
			if (0 != cf_str_atoi(context, &val))
				goto Error;
			cf_info(AS_INFO, "Changing value of scan-priority from %d to %d ", g_config.scan_priority, val);
			g_config.scan_priority = val;
		}
		else if (0 == as_info_parameter_get(params, "scan-sleep", context, &context_len)) {
			if (0 != cf_str_atoi(context, &val) || val < 0)
				goto Error;
			cf_info(AS_INFO, "Changing value of scan-sleep from %d to %d ", g_config.scan_sleep, val);
			g_config.scan_sleep = val;
		}
		else if (0 == as_info_parameter_get(params, "batch-max-requests", context, &context_len)) {
			if (0 != cf_str_atoi(context, &val))
				goto Error;
			cf_info(AS_INFO, "Changing value of batch-max-requests from %d to %d ", g_config.batch_max_requests, val);
			g_config.batch_max_requests = val;
		}
		else if (0 == as_info_parameter_get(params, "batch-priority", context, &context_len)) {
			if (0 != cf_str_atoi(context, &val))
				goto Error;
			cf_info(AS_INFO, "Changing value of batch-priority from %d to %d ", g_config.batch_priority, val);
			g_config.batch_priority = val;
		}
		else if (0 == as_info_parameter_get(params, "proto-fd-max", context, &context_len)) {
			if (0 != cf_str_atoi(context, &val))
				goto Error;
			cf_info(AS_INFO, "Changing value of proto-fd-max from %d to %d ", g_config.n_proto_fd_max, val);
			g_config.n_proto_fd_max = val;
		}
		else if (0 == as_info_parameter_get(params, "proto-fd-idle-ms", context, &context_len)) {
			if (0 != cf_str_atoi(context, &val))
				goto Error;
			cf_info(AS_INFO, "Changing value of proto-fd-idle-ms from %d to %d ", g_config.proto_fd_idle_ms, val);
			g_config.proto_fd_idle_ms = val;
		}
		else if (0 == as_info_parameter_get(params, "nsup-delete-sleep", context, &context_len)) {
			if (0 != cf_str_atoi(context, &val))
				goto Error;
			cf_info(AS_INFO, "Changing value of nsup-delete-sleep from %d to %d ", g_config.nsup_delete_sleep, val);
			g_config.nsup_delete_sleep = val;
		}
		else if (0 == as_info_parameter_get(params, "nsup-period", context, &context_len)) {
			if (0 != cf_str_atoi(context, &val))
				goto Error;
			cf_info(AS_INFO, "Changing value of nsup-period from %d to %d ", g_config.nsup_period, val);
			g_config.nsup_period = val;
		}
		else if (0 == as_info_parameter_get(params, "paxos-retransmit-period", context, &context_len)) {
			if (0 != cf_str_atoi(context, &val))
				goto Error;
			cf_info(AS_INFO, "Changing value of paxos-retransmit-period from %d to %d ", g_config.paxos_retransmit_period, val);
			g_config.paxos_retransmit_period = val;
		}
		else if (0 == as_info_parameter_get(params, "paxos-max-cluster-size", context, &context_len)) {
			if (0 != cf_str_atoi(context, &val) || (1 >= val) || (val > AS_CLUSTER_SZ))
				goto Error;
			cf_info(AS_INFO, "Changing value of paxos-max-cluster-size from %d to %d ", g_config.paxos_max_cluster_size, val);
			g_config.paxos_max_cluster_size = val;
		}
		else if (0 == as_info_parameter_get(params, "paxos-protocol", context, &context_len)) {
			paxos_protocol_enum protocol = (!strcmp(context, "v1") ? AS_PAXOS_PROTOCOL_V1 :
											(!strcmp(context, "v2") ? AS_PAXOS_PROTOCOL_V2 :
											 (!strcmp(context, "v3") ? AS_PAXOS_PROTOCOL_V3 :
											  (!strcmp(context, "v4") ? AS_PAXOS_PROTOCOL_V4 :
											   (!strcmp(context, "none") ? AS_PAXOS_PROTOCOL_NONE :
												AS_PAXOS_PROTOCOL_UNDEF)))));
			if (AS_PAXOS_PROTOCOL_UNDEF == protocol)
				goto Error;
			if (0 > as_paxos_set_protocol(protocol))
				goto Error;
			cf_info(AS_INFO, "Changing value of paxos-protocol version to %s", context);
		}
		else if (0 == as_info_parameter_get(params, "paxos-recovery-policy", context, &context_len)) {
			paxos_recovery_policy_enum policy = (!strcmp(context, "manual") ? AS_PAXOS_RECOVERY_POLICY_MANUAL :
												 (!strcmp(context, "auto-dun-master") ? AS_PAXOS_RECOVERY_POLICY_AUTO_DUN_MASTER :
												  (!strcmp(context, "auto-dun-all") ? AS_PAXOS_RECOVERY_POLICY_AUTO_DUN_ALL :
												   AS_PAXOS_RECOVERY_POLICY_UNDEF)));
			if (AS_PAXOS_RECOVERY_POLICY_UNDEF == policy)
				goto Error;
			if (0 > as_paxos_set_recovery_policy(policy))
				goto Error;
			cf_info(AS_INFO, "Changing value of paxos-recovery-policy to %s", context);
		}
		else if (0 == as_info_parameter_get(params, "migrate-xmit-hwm", context, &context_len)) {
			if (0 != cf_str_atoi(context, &val))
				goto Error;
			cf_info(AS_INFO, "Changing value of migrate-xmit-hwm from %d to %d ", g_config.migrate_xmit_hwm, val);
			g_config.migrate_xmit_hwm = val;
		}
		else if (0 == as_info_parameter_get(params, "migrate-xmit-lwm", context, &context_len)) {
			if (0 != cf_str_atoi(context, &val))
				goto Error;
			cf_info(AS_INFO, "Changing value of migrate-xmit-lwm from %d to %d ", g_config.migrate_xmit_lwm, val);
			g_config.migrate_xmit_lwm = val;
		}
		else if (0 == as_info_parameter_get(params, "migrate-max-num-incoming", context, &context_len)) {
			if (0 != cf_str_atoi(context, &val) || (0 >= val))
				goto Error;
			cf_info(AS_INFO, "Changing value of migrate-max-num-incoming from %d to %d ", g_config.migrate_max_num_incoming, val);
			g_config.migrate_max_num_incoming = val;
		}
		else if (0 == as_info_parameter_get(params, "migrate-rx-lifetime-ms", context, &context_len)) {
			if (0 != cf_str_atoi(context, &val) || (0 > val))
				goto Error;
			cf_info(AS_INFO, "Changing value of migrate-rx-lifetime-ms from %d to %d ", g_config.migrate_rx_lifetime_ms, val);
			g_config.migrate_rx_lifetime_ms = val;
		}
		else if (0 == as_info_parameter_get(params, "migrate-threads", context, &context_len)) {
			if (0 != cf_str_atoi(context, &val) || (0 > val) || (MAX_NUM_MIGRATE_XMIT_THREADS < val))
				goto Error;
			cf_info(AS_INFO, "Changing value of migrate-theads from %d to %d ", g_config.n_migrate_threads, val);
			as_migrate_set_num_xmit_threads(val);
		}
		else if (0 == as_info_parameter_get(params, "generation-disable", context, &context_len)) {
			if (strncmp(context, "true", 4) == 0 || strncmp(context, "yes", 3) == 0) {
				cf_info(AS_INFO, "Changing value of generation-disable from %s to %s", bool_val[g_config.generation_disable], context);
				g_config.generation_disable = true;
			}
			else if (strncmp(context, "false", 5) == 0 || strncmp(context, "no", 2) == 0) {
				cf_info(AS_INFO, "Changing value of generation-disable from %s to %s", bool_val[g_config.generation_disable], context);
				g_config.generation_disable = false;
			}
			else
				goto Error;
		}
		else if (0 == as_info_parameter_get(params, "write-duplicate-resolution-disable", context, &context_len)) {
			if (strncmp(context, "true", 4) == 0 || strncmp(context, "yes", 3) == 0) {
				cf_info(AS_INFO, "Changing value of write-duplicate-resolution-disable from %s to %s", bool_val[g_config.write_duplicate_resolution_disable], context);
				g_config.write_duplicate_resolution_disable = true;
			}
			else if (strncmp(context, "false", 5) == 0 || strncmp(context, "no", 2) == 0) {
				cf_info(AS_INFO, "Changing value of write-duplicate-resolution-disable from %s to %s", bool_val[g_config.write_duplicate_resolution_disable], context);
				g_config.write_duplicate_resolution_disable = false;
			}
			else
				goto Error;
		}
		else if (0 == as_info_parameter_get(params, "respond-client-on-master-completion", context, &context_len)) {
			if (strncmp(context, "true", 4) == 0 || strncmp(context, "yes", 3) == 0) {
				cf_info(AS_INFO, "Changing value of respond-client-on-master-completion from %s to %s", bool_val[g_config.respond_client_on_master_completion], context);
				g_config.respond_client_on_master_completion = true;
			}
			else if (strncmp(context, "false", 5) == 0 || strncmp(context, "no", 2) == 0) {
				cf_info(AS_INFO, "Changing value of respond-client-on-master-completion from %s to %s", bool_val[g_config.respond_client_on_master_completion], context);
				g_config.respond_client_on_master_completion = false;
			}
			else
				goto Error;
		}
		else if (0 == as_info_parameter_get(params, "replication-fire-and-forget", context, &context_len)) {
			if (strncmp(context, "true", 4) == 0 || strncmp(context, "yes", 3) == 0) {
				cf_info(AS_INFO, "Changing value of replication-fire-and-forget from %s to %s", bool_val[g_config.replication_fire_and_forget], context);
				g_config.replication_fire_and_forget = true;
			}
			else if (strncmp(context, "false", 5) == 0 || strncmp(context, "no", 2) == 0) {
				cf_info(AS_INFO, "Changing value of replication-fire-and-forget from %s to %s", bool_val[g_config.replication_fire_and_forget], context);
				g_config.replication_fire_and_forget = false;
			}
			else
				goto Error;
		}
		else if (0 == as_info_parameter_get(params, "use-queue-per-device", context, &context_len)) {
			if (strncmp(context, "true", 4) == 0 || strncmp(context, "yes", 3) == 0) {
				cf_info(AS_INFO, "Changing value of use-queue-per-device from %s to %s", bool_val[g_config.use_queue_per_device], context);
				g_config.use_queue_per_device = true;
			}
			else if (strncmp(context, "false", 5) == 0 || strncmp(context, "no", 2) == 0) {
				cf_info(AS_INFO, "Changing value of use-queue-per-device from %s to %s", bool_val[g_config.use_queue_per_device], context);
				g_config.use_queue_per_device = false;
			}
			else
				goto Error;
		}
		else if (0 == as_info_parameter_get(params, "allow-inline-transactions", context, &context_len)) {
			if (strncmp(context, "true", 4) == 0 || strncmp(context, "yes", 3) == 0) {
				cf_info(AS_INFO, "Changing value of allow-inline-transactions from %s to %s", bool_val[g_config.allow_inline_transactions], context);
				g_config.allow_inline_transactions = true;
			}
			else if (strncmp(context, "false", 5) == 0 || strncmp(context, "no", 2) == 0) {
				cf_info(AS_INFO, "Changing value of allow-inline-transactions from %s to %s", bool_val[g_config.allow_inline_transactions], context);
				g_config.allow_inline_transactions = false;
			}
			else
				goto Error;
		}
		else if (0 == as_info_parameter_get(params, "snub-nodes", context, &context_len)) {
			if (strncmp(context, "true", 4) == 0 || strncmp(context, "yes", 3) == 0) {
				cf_info(AS_INFO, "Changing value of snub-nodes from %s to %s", bool_val[g_config.snub_nodes], context);
				g_config.snub_nodes = true;
			}
			else if (strncmp(context, "false", 5) == 0 || strncmp(context, "no", 2) == 0) {
				cf_info(AS_INFO, "Changing value of snub-nodes from %s to %s", bool_val[g_config.snub_nodes], context);
				g_config.snub_nodes = false;
			}
			else
				goto Error;
		}
		else if (0 == as_info_parameter_get(params, "fb-health-msg-per-burst", context, &context_len)) {
			if (0 != cf_str_atoi(context, &val))
				goto Error;
			cf_info(AS_INFO, "Changing value of fb-health-msg-per-burst from %d to %d ", g_config.fb_health_msg_per_burst, val);
			g_config.fb_health_msg_per_burst = val;
		}
		else if (0 == as_info_parameter_get(params, "fb-health-msg-timeout", context, &context_len)) {
			if (0 != cf_str_atoi(context, &val))
				goto Error;
			cf_info(AS_INFO, "Changing value of fb-health-msg-timeout from %d to %d ", g_config.fb_health_msg_timeout, val);
			g_config.fb_health_msg_timeout = val;
		}
		else if (0 == as_info_parameter_get(params, "fb-health-good-pct", context, &context_len)) {
			if (0 != cf_str_atoi(context, &val))
				goto Error;
			cf_info(AS_INFO, "Changing value of fb-health-good-pct from %d to %d ", g_config.fb_health_good_pct, val);
			g_config.fb_health_good_pct = val;
		}
		else if (0 == as_info_parameter_get(params, "fb-health-bad-pct", context, &context_len)) {
			if (0 != cf_str_atoi(context, &val))
				goto Error;
			cf_info(AS_INFO, "Changing value of fb-health-bad-pct from %d to %d ", g_config.fb_health_bad_pct, val);
			g_config.fb_health_bad_pct = val;
		}
		else if (0 == as_info_parameter_get(params, "auto-dun", context, &context_len)) {
			if (strncmp(context, "true", 4) == 0 || strncmp(context, "yes", 3) == 0) {
				cf_info(AS_INFO, "Changing value of auto-dun %s to %s", bool_val[g_config.auto_dun], context);
				g_config.auto_dun = true;
			}
			else if (strncmp(context, "false", 5) == 0 || strncmp(context, "no", 2) == 0) {
				cf_info(AS_INFO, "Changing value of auto-dun from %s to %s", bool_val[g_config.auto_dun], context);
				g_config.auto_dun = false;
			}
			else
				goto Error;
		}
		else if (0 == as_info_parameter_get(params, "auto-undun", context, &context_len)) {
			if (strncmp(context, "true", 4) == 0 || strncmp(context, "yes", 3) == 0) {
				cf_info(AS_INFO, "Changing value of auto-undun from %s to %s", bool_val[g_config.auto_undun], context);
				g_config.auto_undun = true;
			}
			else if (strncmp(context, "false", 5) == 0 || strncmp(context, "no", 2) == 0) {
				cf_info(AS_INFO, "Changing value of auto-undun from %s to %s", bool_val[g_config.auto_undun], context);
				g_config.auto_undun = false;
			}
			else
				goto Error;
		}
		else if (0 == as_info_parameter_get(params, "prole-extra-ttl", context, &context_len)) {
			if (0 != cf_str_atoi(context, &val)) {
				goto Error;
			}
			cf_info(AS_INFO, "Changing value of prole-extra-ttl from %d to %d ", g_config.prole_extra_ttl, val);
			g_config.prole_extra_ttl = val;
		}
		else if (0 == as_info_parameter_get(params, "max-msgs-per-type", context, &context_len)) {
			if ((0 != cf_str_atoi(context, &val)) || (val == 0))
				goto Error;
			cf_info(AS_INFO, "Changing value of max-msgs-per-type from %d to %d ", g_config.max_msgs_per_type, val);
			msg_set_max_msgs_per_type(g_config.max_msgs_per_type = (val >= 0 ? val : -1));
		}
#ifdef MEM_COUNT
		else if (0 == as_info_parameter_get(params, "memory-accounting", context, &context_len)) {
			if (strncmp(context, "true", 4) == 0 || strncmp(context, "yes", 3) == 0) {
				g_config.memory_accounting = true;
				cf_info(AS_INFO, "Changing value of memory-accounting from %s to %s", bool_val[g_config.memory_accounting], context);
				mem_count_init(MEM_COUNT_ENABLE_DYNAMIC);
			}
			else if (strncmp(context, "false", 5) == 0 || strncmp(context, "no", 2) == 0) {
				g_config.memory_accounting = false;
				cf_info(AS_INFO, "Changing value of memory-accounting from %s to %s", bool_val[g_config.memory_accounting], context);
				mem_count_init(MEM_COUNT_DISABLE);
			}
			else
				goto Error;
		}
#endif
		else if (0 == as_info_parameter_get(params, "udf-runtime-gmax-memory", context, &context_len)) {
			uint64_t val = atoll(context);
			cf_debug(AS_INFO, "global udf-runtime-max-memory = %"PRIu64"", val);
			if (val > g_config.udf_runtime_max_gmemory)
				g_config.udf_runtime_max_gmemory = val;
			if (val < (g_config.udf_runtime_max_gmemory / 2L)) { // protect so someone does not reduce memory to below 1/2 current value
				goto Error;
			}
			cf_info(AS_INFO, "Changing value of udf-runtime-gmax-memory from %d to %d ", g_config.udf_runtime_max_gmemory, val);
			g_config.udf_runtime_max_gmemory = val;
		}
		else if (0 == as_info_parameter_get(params, "udf-runtime-max-memory", context, &context_len)) {
			uint64_t val = atoll(context);
			cf_debug(AS_INFO, "udf-runtime-max-memory = %"PRIu64"", val);
			if (val > g_config.udf_runtime_max_memory)
				g_config.udf_runtime_max_memory = val;
			if (val < (g_config.udf_runtime_max_memory / 2L)) { // protect so someone does not reduce memory to below 1/2 current value
				goto Error;
			}
			cf_info(AS_INFO, "Changing value of udf-runtime-max-memory from %d to %d ", g_config.udf_runtime_max_memory, val);
			g_config.udf_runtime_max_memory = val;
		}
		else if (0 == as_info_parameter_get(params, "query-buf-size", context, &context_len)) {
			uint64_t val = atoll(context);
			cf_debug(AS_INFO, "query-buf-size = %"PRIu64"", val);
			if (val < 1024) {
				goto Error;
			}
			cf_info(AS_INFO, "Changing value of query-buf-size from %"PRIu64" to %"PRIu64"", g_config.query_buf_size, val);
			g_config.query_buf_size = val;
		}
		else if (0 == as_info_parameter_get(params, "query-threshold", context, &context_len)) {
			uint64_t val = atoll(context);
			cf_debug(AS_INFO, "query-threshold = %"PRIu64"", val);
			if (val <= 0) {
				goto Error;
			}
			cf_info(AS_INFO, "Changing value of query-threshold from %"PRIu64" to %"PRIu64"", g_config.query_threshold, val);
			g_config.query_threshold = val;
		}
		else if (0 == as_info_parameter_get(params, "query-untracked-time", context, &context_len)) {
			uint64_t val = atoll(context);
			cf_debug(AS_INFO, "query-untracked-time = %"PRIu64" micro seconds", val);
			if (val < 0) {
				goto Error;
			}
			cf_info(AS_INFO, "Changing value of query-untracked-time from %"PRIu64" micro seconds to %"PRIu64" micro seconds", 
						g_config.query_untracked_time/1000, val);
			g_config.query_untracked_time = val * 1000;
		}
		else if (0 == as_info_parameter_get(params, "query-rec-count-bound", context, &context_len)) {
			uint64_t val = atoll(context);
			cf_debug(AS_INFO, "query-rec-count-bound = %"PRIu64"", val);
			if (val <= 0) {
				goto Error;
			}
			cf_info(AS_INFO, "Changing value of query-rec-count-bound from %"PRIu64" to %"PRIu64" ", g_config.query_rec_count_bound, val);
			g_config.query_rec_count_bound = val;
		}
		else if ( 0 == as_info_parameter_get(params, "sindex-populator-scan-priority", context, &context_len)) {
			int val = 0;
			if (0 != cf_str_atoi(context, &val) || (val != 1 && val != 3 && val != 5)) {
				cf_warning(AS_INFO, "sindex-populator-scan-priority: value must be among (1, 3, 5), Current is: %s", context);
				goto Error;
			}
			cf_info(AS_INFO, "Changing value of sindex-populator-scan-priority from %"PRIu64" to %"PRIu64" ", g_config.sindex_populator_scan_priority, val);
			g_config.sindex_populator_scan_priority = val;
		}
		else if (0 == as_info_parameter_get(params, "sindex-data-max-memory", context, &context_len)) {
			uint64_t val = atoll(context);
			cf_debug(AS_INFO, "sindex-data-max-memory = %"PRIu64"", val);
			if (val > g_config.sindex_data_max_memory) {
				g_config.sindex_data_max_memory = val;
			}
			if (val < (g_config.sindex_data_max_memory / 2L)) { // protect so someone does not reduce memory to below 1/2 current value
				goto Error;
			}
			cf_info(AS_INFO, "Changing value of sindex-data-max-memory from %d to %d ", g_config.sindex_data_max_memory, val);
			g_config.sindex_data_max_memory = val;
		}
		else if (0 == as_info_parameter_get(params, "query-threads", context, &context_len)) {
			uint64_t val = atoll(context);
			cf_info(AS_INFO, "query-threads = %d", val);
			if (val == 0) {
				cf_warning(AS_INFO, "query-threads should be a number %s", context);
				goto Error;
			}
			int old_val = g_config.query_threads;
			int new_val = 0;
			if (as_query_reinit(val, &new_val) != AS_QUERY_OK) {
				cf_warning(AS_INFO, "Config not changed.");
				goto Error;
			}

			cf_info(AS_INFO, "Changing value of query-threads from %d to %d",
					old_val, new_val);
		}
		else if (0 == as_info_parameter_get(params, "query-worker-threads", context, &context_len)) {
			uint64_t val = atoll(context);
			cf_info(AS_INFO, "query-worker-threads = %d", val);
			if (val == 0) {
				cf_warning(AS_INFO, "query-worker-threads should be a number %s", context);
				goto Error;
			}
			int old_val = g_config.query_threads;
			int new_val = 0;
			if (as_query_worker_reinit(val, &new_val) != AS_QUERY_OK) {
				cf_warning(AS_INFO, "Config not changed.");
				goto Error;
			}
			cf_info(AS_INFO, "Changing value of query-worker-threads from %d to %d",
					old_val, new_val);
		}
		else if (0 == as_info_parameter_get(params, "query-priority", context, &context_len)) {
			uint64_t val = atoll(context);
			cf_info(AS_INFO, "query_priority = %d", val);
			if (val == 0) {
				cf_warning(AS_INFO, "query_priority should be a number %s", context);
				goto Error;
			}
			cf_info(AS_INFO, "Changing value of query-priority from %d to %d ", g_config.query_priority, val);
			g_config.query_priority = val;
		}
		else if (0 == as_info_parameter_get(params, "query-sleep", context, &context_len)) {
			uint64_t val = atoll(context);
			if(val == 0) {
				cf_warning(AS_INFO, "query_sleep should be a number %s", context);
				goto Error;
			}
			cf_info(AS_INFO, "Changing value of query-sleep from %d to %d ", g_config.query_sleep, val);
			g_config.query_sleep = val;
		}
		else if (0 == as_info_parameter_get(params, "query-batch-size", context, &context_len)) {
			uint64_t val = atoll(context);
			cf_info(AS_INFO, "query-batch-size = %d", val);
			if((int)val <= 0) {
				cf_warning(AS_INFO, "query-batch-size should be a positive number");
				goto Error;
			}
			cf_info(AS_INFO, "Changing value of query-batch-size from %d to %d ", g_config.query_bsize, val);
			g_config.query_bsize = val;
		}
		else if (0 == as_info_parameter_get(params, "query-req-max-inflight", context, &context_len)) {
			uint64_t val = atoll(context);
			cf_info(AS_INFO, "query-req-max-inflight = %d", val);
			if((int)val <= 0) {
				cf_warning(AS_INFO, "query-req-max-inflight should be a positive number");
				goto Error;
			}
			cf_info(AS_INFO, "Changing value of query-req-max-inflight from %d to %d ", g_config.query_req_max_inflight, val);
			g_config.query_req_max_inflight = val;
		}
		else if (0 == as_info_parameter_get(params, "query-bufpool-size", context, &context_len)) {
			uint64_t val = atoll(context);
			cf_info(AS_INFO, "query-bufpool-size = %d", val);
			if((int)val <= 0) {
				cf_warning(AS_INFO, "query-bufpool-size should be a positive number");
				goto Error;
			}
			cf_info(AS_INFO, "Changing value of query-bufpool-size from %d to %d ", g_config.query_bufpool_size, val);
			g_config.query_bufpool_size = val;
		}
		else if (0 == as_info_parameter_get(params, "query-in-transaction-thread", context, &context_len)) {
			if (strncmp(context, "true", 4) == 0 || strncmp(context, "yes", 3) == 0) {
				cf_info(AS_INFO, "Changing value of query-in-transaction-thread  from %s to %s", bool_val[g_config.query_in_transaction_thr], context);
				g_config.query_in_transaction_thr = true;
			}
			else if (strncmp(context, "false", 5) == 0 || strncmp(context, "no", 2) == 0) {
				cf_info(AS_INFO, "Changing value of query-in-transaction-thread  from %s to %s", bool_val[g_config.query_in_transaction_thr], context);
				g_config.query_in_transaction_thr = false;
			}
			else
				goto Error;
		}
		else if (0 == as_info_parameter_get(params, "query-req-in-query-thread", context, &context_len)) {
			if (strncmp(context, "true", 4) == 0 || strncmp(context, "yes", 3) == 0) {
				cf_info(AS_INFO, "Changing value of query-req-in-query-thread from %s to %s", bool_val[g_config.query_req_in_query_thread], context);
				g_config.query_req_in_query_thread = true;

			}
			else if (strncmp(context, "false", 5) == 0 || strncmp(context, "no", 2) == 0) {
				cf_info(AS_INFO, "Changing value of query-req-in-query-thread from %s to %s", bool_val[g_config.query_req_in_query_thread], context);
				g_config.query_req_in_query_thread = false;
			}
			else
				goto Error;
		}
		else if (0 == as_info_parameter_get(params, "query-job-tracking", context, &context_len)) {
			if (strncmp(context, "true", 4) == 0 || strncmp(context, "yes", 3) == 0) {
				cf_info(AS_INFO, "Changing value of query-job-tracking from %s to %s", bool_val[g_config.query_job_tracking], context);
				as_query_set_job_tracking(true);
			}
			else if (strncmp(context, "false", 5) == 0 || strncmp(context, "no", 2) == 0) {
				cf_info(AS_INFO, "Changing value of query-job-tracking from %s to %s", bool_val[g_config.query_job_tracking], context);
				as_query_set_job_tracking(false);
			}
			else
				goto Error;
		}
		else if (0 == as_info_parameter_get(params, "query-short-q-max-size", context, &context_len)) {
			uint64_t val = atoll(context);
			cf_info(AS_INFO, "query-short-q-max-size = %d", val);
			if((int)val <= 0) {
				cf_warning(AS_INFO, "query-short-q-max-size should be a positive number");
				goto Error;
			}
			cf_info(AS_INFO, "Changing value of query-short-q-max-size from %d to %d ", g_config.query_short_q_max_size, val);
			g_config.query_short_q_max_size = val;
		}
		else if (0 == as_info_parameter_get(params, "query-long-q-max-size", context, &context_len)) {
			uint64_t val = atoll(context);
			cf_info(AS_INFO, "query-long-q-max-size = %d", val);
			if((int)val <= 0) {
				cf_warning(AS_INFO, "query-long-q-max-size should be a positive number");
				goto Error;
			}
			cf_info(AS_INFO, "Changing value of query-longq-max-size from %d to %d ", g_config.query_long_q_max_size, val);
			g_config.query_long_q_max_size = val;
		}
		else if (0 == as_info_parameter_get(params, "sindex-gc-enable-histogram", context, &context_len)) {
			if (strncmp(context, "true", 4) == 0 || strncmp(context, "yes", 3) == 0) {
				cf_info(AS_INFO, "Changing value of sindex-gc-enable-histogram to %s", context);
				g_config.sindex_gc_enable_histogram = true;
			}
			else if (strncmp(context, "false", 5) == 0 || strncmp(context, "no", 2) == 0) {
				cf_info(AS_INFO, "Changing value of sindex-gc-enable-histogram from to %s", context);
				g_config.sindex_gc_enable_histogram = false;
			}
		}
		else if (0 == as_info_parameter_get(params, "query-microbenchmark", context, &context_len)) {
			if (strncmp(context, "true", 4) == 0 || strncmp(context, "yes", 3) == 0) { 
				cf_info(AS_INFO, "Changing value of query-enable-histogram to %s", context);
				g_config.query_enable_histogram = true;
			}    
			else if (strncmp(context, "false", 5) == 0 || strncmp(context, "no", 2) == 0) { 
				cf_info(AS_INFO, "Changing value of query-enable-histogram to %s", context);
				g_config.query_enable_histogram = false;
			}    
			else {
				goto Error;
			}
		}
		else {
			goto Error;
		}
	}
	else if (strcmp(context, "network.heartbeat") == 0) {
		context_len = sizeof(context);
		if (0 == as_info_parameter_get(params, "interval", context, &context_len)) {
			if (0 != cf_str_atoi(context, &val))
				goto Error;
			cf_info(AS_INFO, "Changing value of interval from %d to %d ", g_config.hb_interval, val);
			g_config.hb_interval = val;
		}
		else if (0 == as_info_parameter_get(params, "timeout", context, &context_len)) {
			if (0 != cf_str_atoi(context, &val))
				goto Error;
			cf_info(AS_INFO, "Changing value of timeout from %d to %d ", g_config.hb_timeout, val);
			g_config.hb_timeout = val;
		}
		else if (0 == as_info_parameter_get(params, "protocol", context, &context_len)) {
			hb_protocol_enum protocol = (!strcmp(context, "v1") ? AS_HB_PROTOCOL_V1 :
										 (!strcmp(context, "v2") ? AS_HB_PROTOCOL_V2 :
										  (!strcmp(context, "reset") ? AS_HB_PROTOCOL_RESET :
										   (!strcmp(context, "none") ? AS_HB_PROTOCOL_NONE :
											AS_HB_PROTOCOL_UNDEF))));
			if (AS_HB_PROTOCOL_UNDEF == protocol)
				goto Error;
			cf_info(AS_INFO, "Changing value of heartbeat protocol version to %s", context);
			if (0 > as_hb_set_protocol(protocol))
				goto Error;
		}
		else
			goto Error;
	}
	else if (strcmp(context, "network.info") == 0) {
		context_len = sizeof(context);
		if (0 == as_info_parameter_get(params, "enable-fastpath", context, &context_len)) {
			if (strncmp(context, "true", 4) == 0 || strncmp(context, "yes", 3) == 0) {
				cf_info(AS_INFO, "Changing value of enable-fastpath from %s to %s", bool_val[g_config.info_fastpath_enabled], context);
				g_config.info_fastpath_enabled = true;
			}
			else if (strncmp(context, "false", 5) == 0 || strncmp(context, "no", 2) == 0) {
				cf_info(AS_INFO, "Changing value of enable-fastpath from %s to %s", bool_val[g_config.info_fastpath_enabled], context);
				g_config.info_fastpath_enabled = false;
			}
			else
				goto Error;
		}
		else
			goto Error;
	}
	else if (strcmp(context, "namespace") == 0) {
		context_len = sizeof(context);
		if (0 != as_info_parameter_get(params, "id", context, &context_len))
			goto Error;
		as_namespace *ns = as_namespace_get_byname(context);
		if (!ns)
			goto Error;

		context_len = sizeof(context);
		// configure namespace/set related parameters:
		if (0 == as_info_parameter_get(params, "set", context, &context_len)) {
			// checks if there is a vmap set with the same name and if so returns a ptr to it
			// if not, it creates an set structure, initializes it and returns a ptr to it.
			as_set * p_set = as_namespace_init_set(ns, context);
			cf_debug(AS_INFO, "set name is %s\n", p_set->name);
			context_len = sizeof(context);
			if (0 == as_info_parameter_get(params, "set-stop-write-count", context, &context_len)) {
				uint64_t val = atoll(context);
				cf_info(AS_INFO, "Changing value of set-stop-write-count of ns %s set %s to %"PRIu64, ns->name, p_set->name, val);
				cf_atomic64_set(&p_set->stop_write_count, val);
			}
			else if (0 == as_info_parameter_get(params, "set-evict-hwm-count", context, &context_len)) {
				uint64_t val = atoll(context);
				cf_info(AS_INFO, "Changing value of set-evict-hwm-count of ns %s set %s to %"PRIu64, ns->name, p_set->name, val);
				cf_atomic64_set(&p_set->evict_hwm_count, val);
			}
			else if (0 == as_info_parameter_get(params, "set-enable-xdr", context, &context_len)) {
				// TODO - make sure context is null-terminated.
				if ((strncmp(context, "true", 4) == 0) || (strncmp(context, "yes", 3) == 0)) {
					cf_info(AS_INFO, "Changing value of set-enable-xdr of ns %s set %s to %s", ns->name, p_set->name, context);
					cf_atomic32_set(&p_set->enable_xdr, AS_SET_ENABLE_XDR_TRUE);
				}
				else if ((strncmp(context, "false", 5) == 0) || (strncmp(context, "no", 2) == 0)) {
					cf_info(AS_INFO, "Changing value of set-enable-xdr of ns %s set %s to %s", ns->name, p_set->name, context);
					cf_atomic32_set(&p_set->enable_xdr, AS_SET_ENABLE_XDR_FALSE);
				}
				else if (strncmp(context, "use-default", 11) == 0) {
					cf_info(AS_INFO, "Changing value of set-enable-xdr of ns %s set %s to %s", ns->name, p_set->name, context);
					cf_atomic32_set(&p_set->enable_xdr, AS_SET_ENABLE_XDR_DEFAULT);
				}
				else {
					goto Error;
				}
			}
			else if (0 == as_info_parameter_get(params, "set-delete", context, &context_len)) {
				if ((strncmp(context, "true", 4) == 0) || (strncmp(context, "yes", 3) == 0)) {
					cf_info(AS_INFO, "Changing value of set-delete of ns %s set %s to %s", ns->name, p_set->name, context);
					SET_DELETED_ON(p_set);
				}
				else if ((strncmp(context, "false", 5) == 0) || (strncmp(context, "no", 2) == 0)) {
					cf_info(AS_INFO, "Changing value of set-delete of ns %s set %s to %s", ns->name, p_set->name, context);
					SET_DELETED_OFF(p_set);
				}
				else {
					goto Error;
				}
			}
			else {
				goto Error;
			}
		}
		else if (0 == as_info_parameter_get(params, "memory-size", context, &context_len)) {
			uint64_t val;

			if (0 != cf_str_atoi_u64(context, &val)) {
				goto Error;
			}
			cf_debug(AS_INFO, "memory-size = %"PRIu64"", val);
			if (val > ns->memory_size)
				ns->memory_size = val;
			if (val < (ns->memory_size / 2L)) { // protect so someone does not reduce memory to below 1/2 current value
				goto Error;
			}
			cf_info(AS_INFO, "Changing value of memory-size of ns %s from %d to %d ", ns->name, ns->memory_size, val);
			ns->memory_size = val;
		}
		else if (0 == as_info_parameter_get(params, "high-water-disk-pct", context, &context_len)) {
			cf_info(AS_INFO, "Changing value of high-water-disk-pct of ns %s from %1.3f to %1.3f ", ns->name, ns->hwm_disk, atof(context) / (float)100);
			ns->hwm_disk = atof(context) / (float)100;
		}
		else if (0 == as_info_parameter_get(params, "high-water-memory-pct", context, &context_len)) {
			cf_info(AS_INFO, "Changing value of high-water-memory-pct memory of ns %s from %1.3f to %1.3f ", ns->name, ns->hwm_memory, atof(context) / (float)100);
			ns->hwm_memory = atof(context) / (float)100;
		}
		else if (0 == as_info_parameter_get(params, "evict-tenths-pct", context, &context_len)) {
			cf_info(AS_INFO, "Changing value of evict-tenths-pct memory of ns %s from %d to %d ", ns->name, ns->evict_tenths_pct, atoi(context));
			ns->evict_tenths_pct = atoi(context);
		}
		else if (0 == as_info_parameter_get(params, "stop-writes-pct", context, &context_len)) {
			cf_info(AS_INFO, "Changing value of stop-writes-pct memory of ns %s from %1.3f to %1.3f ", ns->name, ns->stop_writes_pct, atof(context) / (float)100);
			ns->stop_writes_pct = atof(context) / (float)100;
		}
		else if (0 == as_info_parameter_get(params, "default-ttl", context, &context_len)) {
			uint64_t val;
			if (cf_str_atoi_seconds(context, &val) != 0) {
				cf_warning(AS_INFO, "default-ttl must be an unsigned number with time unit (s, m, h, or d)");
				goto Error;
			}
			cf_info(AS_INFO, "Changing value of default-ttl memory of ns %s from %"PRIu64" to %"PRIu64" ", ns->name, ns->default_ttl, val);
			ns->default_ttl = val;
		}
		else if (0 == as_info_parameter_get(params, "max-ttl", context, &context_len)) {
			uint64_t val;
			if (cf_str_atoi_seconds(context, &val) != 0) {
				cf_warning(AS_INFO, "max-ttl must be an unsigned number with time unit (s, m, h, or d)");
				goto Error;
			}
			cf_info(AS_INFO, "Changing value of max-ttl memory of ns %s from %"PRIu64" to %"PRIu64" ", ns->name, ns->max_ttl, val);
			ns->max_ttl = val;
		}
		else if (0 == as_info_parameter_get(params, "obj-size-hist-max", context, &context_len)) {
			uint32_t hist_max = (uint32_t)atoi(context);
			uint32_t round_to = OBJ_SIZE_HIST_NUM_BUCKETS;
			uint32_t round_max = hist_max ? ((hist_max + round_to - 1) / round_to) * round_to : round_to;
			if (round_max != hist_max) {
				cf_info(AS_INFO, "rounding obj-size-hist-max %u up to %u", hist_max, round_max);
			}
			cf_info(AS_INFO, "Changing value of obj-size-hist-max of ns %s to %u", ns->name, round_max);
			cf_atomic32_set(&ns->obj_size_hist_max, round_max); // in 128-byte blocks
		}
		else if (0 == as_info_parameter_get(params, "conflict-resolution-policy", context, &context_len)) {
			if (strncmp(context, "generation", 10) == 0) {
				cf_info(AS_INFO, "Changing value of conflict-resolution-policy of ns %s from %d to %s", ns->name, ns->conflict_resolution_policy, context);
				ns->conflict_resolution_policy = AS_NAMESPACE_CONFLICT_RESOLUTION_POLICY_GENERATION;
			}
			else if (strncmp(context, "ttl", 3) == 0) {
				cf_info(AS_INFO, "Changing value of conflict-resolution-policy of ns %s from %d to %s", ns->name, ns->conflict_resolution_policy, context);
				ns->conflict_resolution_policy = AS_NAMESPACE_CONFLICT_RESOLUTION_POLICY_TTL;
			}
			else {
				goto Error;
			}
		}
		else if (0 == as_info_parameter_get(params, "allow-versions", context, &context_len)) {
			if (strncmp(context, "true", 4) == 0 || strncmp(context, "yes", 3) == 0) {
				cf_info(AS_INFO, "Changing value of allow-versions of ns %s from %s to %s", ns->name, bool_val[ns->allow_versions], context);
				ns->allow_versions = true;
			}
			else if (strncmp(context, "false", 5) == 0 || strncmp(context, "no", 2) == 0) {
				cf_info(AS_INFO, "Changing value of allow-versions of ns %s from %s to %s", ns->name, bool_val[ns->allow_versions], context);
				ns->allow_versions = false;
			}
			else {
				goto Error;
			}
		}
		else if (0 == as_info_parameter_get(params, "ldt-enabled", context, &context_len)) {
			if (strncmp(context, "true", 4) == 0 || strncmp(context, "yes", 3) == 0) {
				cf_info(AS_INFO, "Changing value of ldt-enabled of ns %s from %s to %s", ns->name, bool_val[ns->ldt_enabled], context);
				ns->ldt_enabled = true;
			}
			else if (strncmp(context, "false", 5) == 0 || strncmp(context, "no", 2) == 0) {
				cf_info(AS_INFO, "Changing value of ldt-enabled of ns %s from %s to %s", ns->name, bool_val[ns->ldt_enabled], context);
				ns->ldt_enabled = false;
			}
			else {
				goto Error;
			}
		}
		else if (0 == as_info_parameter_get(params, "ldt-gc-rate", context, &context_len)) {
			if (0 != cf_str_atoi(context, &val)) {
				goto Error;
			}
			uint64_t rate = (uint64_t)val;

			if ((rate == 0) || (rate > LDT_SUB_GC_MAX_RATE)) {
				goto Error;
			}
			cf_info(AS_INFO, "Changing value of ldt-gc-rate of ns %s from %lu to %d", ns->name, (1000 * 1000)/ns->ldt_gc_sleep_us , val);
			ns->ldt_gc_sleep_us = 1000 * 1000 / rate;
		}
		else if (0 == as_info_parameter_get(params, "defrag-lwm-pct", context, &context_len)) {
			if (0 != cf_str_atoi(context, &val)) {
				goto Error;
			}
			cf_info(AS_INFO, "Changing value of defrag-lwm-pct of ns %s from %d to %d ", ns->name, ns->storage_defrag_lwm_pct, val);
			ns->storage_defrag_lwm_pct = val;
			ns->defrag_lwm_size = (ns->storage_write_block_size * ns->storage_defrag_lwm_pct) / 100;
		}
		else if (0 == as_info_parameter_get(params, "defrag-queue-min", context, &context_len)) {
			if (0 != cf_str_atoi(context, &val)) {
				goto Error;
			}
			cf_info(AS_INFO, "Changing value of defrag-queue-min of ns %s from %u to %d", ns->name, ns->storage_defrag_queue_min, val);
			ns->storage_defrag_queue_min = (uint32_t)val;
		}
		else if (0 == as_info_parameter_get(params, "defrag-sleep", context, &context_len)) {
			if (0 != cf_str_atoi(context, &val)) {
				goto Error;
			}
			cf_info(AS_INFO, "Changing value of defrag-sleep of ns %s from %u to %d", ns->name, ns->storage_defrag_sleep, val);
			ns->storage_defrag_sleep = (uint32_t)val;
		}
		else if (0 == as_info_parameter_get(params, "flush-max-ms", context, &context_len)) {
			if (0 != cf_str_atoi(context, &val)) {
				goto Error;
			}
			cf_info(AS_INFO, "Changing value of flush-max-ms of ns %s from %lu to %d", ns->name, ns->storage_flush_max_us / 1000, val);
			ns->storage_flush_max_us = (uint64_t)val * 1000;
		}
		else if (0 == as_info_parameter_get(params, "fsync-max-sec", context, &context_len)) {
			if (0 != cf_str_atoi(context, &val)) {
				goto Error;
			}
			cf_info(AS_INFO, "Changing value of fsync-max-sec of ns %s from %lu to %d", ns->name, ns->storage_fsync_max_us / 1000000, val);
			ns->storage_fsync_max_us = (uint64_t)val * 1000000;
		}
		else if (0 == as_info_parameter_get(params, "enable-xdr", context, &context_len)) {
			if (strncmp(context, "true", 4) == 0 || strncmp(context, "yes", 3) == 0) {
				cf_info(AS_INFO, "Changing value of enable-xdr of ns %s from %s to %s", ns->name, bool_val[ns->enable_xdr], context);
				ns->enable_xdr = true;
			}
			else if (strncmp(context, "false", 5) == 0 || strncmp(context, "no", 2) == 0) {
				cf_info(AS_INFO, "Changing value of enable-xdr of ns %s from %s to %s", ns->name, bool_val[ns->enable_xdr], context);
				ns->enable_xdr = false;
			}
			else {
				goto Error;
			}
		}
		else if (0 == as_info_parameter_get(params, "sets-enable-xdr", context, &context_len)) {
			if (strncmp(context, "true", 4) == 0 || strncmp(context, "yes", 3) == 0) {
				cf_info(AS_INFO, "Changing value of sets-enable-xdr of ns %s from %s to %s", ns->name, bool_val[ns->sets_enable_xdr], context);
				ns->sets_enable_xdr = true;
			}
			else if (strncmp(context, "false", 5) == 0 || strncmp(context, "no", 2) == 0) {
				cf_info(AS_INFO, "Changing value of sets-enable-xdr of ns %s from %s to %s", ns->name, bool_val[ns->sets_enable_xdr], context);
				ns->sets_enable_xdr = false;
			}
			else {
				goto Error;
			}
		}
		else if (0 == as_info_parameter_get(params, "forward-xdr-writes", context, &context_len)) {
			if (strncmp(context, "true", 4) == 0 || strncmp(context, "yes", 3) == 0) {
				cf_info(AS_INFO, "Changing value of sets-enable-xdr of ns %s from %s to %s", ns->name, bool_val[ns->ns_forward_xdr_writes], context);
				ns->ns_forward_xdr_writes = true;
			}
			else if (strncmp(context, "false", 5) == 0 || strncmp(context, "no", 2) == 0) {
				cf_info(AS_INFO, "Changing value of sets-enable-xdr of ns %s from %s to %s", ns->name, bool_val[ns->ns_forward_xdr_writes], context);
				ns->ns_forward_xdr_writes = false;
			}
			else {
				goto Error;
			}
		}
		else if (0 == as_info_parameter_get(params, "disallow-null-setname", context, &context_len)) {
			if (strncmp(context, "true", 4) == 0 || strncmp(context, "yes", 3) == 0) {
				cf_info(AS_INFO, "Changing value of disallow-null-setname of ns %s from %s to %s", ns->name, bool_val[ns->disallow_null_setname], context);
				ns->disallow_null_setname = true;
			}
			else if (strncmp(context, "false", 5) == 0 || strncmp(context, "no", 2) == 0) {
				cf_info(AS_INFO, "Changing value of disallow-null-setname of ns %s from %s to %s", ns->name, bool_val[ns->disallow_null_setname], context);
				ns->disallow_null_setname = false;
			}
			else {
				goto Error;
			}
		}
		else if (0 == as_info_parameter_get(params, "write-smoothing-period", context, &context_len)) {
			if (0 != cf_str_atoi(context, &val)) {
				goto Error;
			}
			if ( ns->storage_write_smoothing_period < 0 || (ns->storage_defrag_startup_minimum > 0 && ns->storage_defrag_startup_minimum < 5) || ns->storage_defrag_startup_minimum > 1000)
				goto Error;
			cf_info(AS_INFO, "Changing value of write-smoothing-period of ns %s from %d to %d ", ns->name, ns->storage_write_smoothing_period, val);
			ns->storage_write_smoothing_period = val;

		}
		else if (0 == as_info_parameter_get(params, "max-write-cache", context, &context_len)) {
			if (0 != cf_str_atoi(context, &val)) {
				goto Error;
			}
			if (val < (1024 * 1024 * 4)) {
				cf_warning(AS_INFO, "can't set max-write-cache less than 4M");
				goto Error;
			}
			cf_info(AS_INFO, "Changing value of max-write-cache of ns %s from %lu to %d ", ns->name, ns->storage_max_write_cache, val);
			ns->storage_max_write_cache = (uint64_t)val;
			ns->storage_max_write_q = (int)(ns->storage_max_write_cache / ns->storage_write_block_size);
		}
		else if (0 == as_info_parameter_get(params, "min-avail-pct", context, &context_len)) {
			ns->storage_min_avail_pct = atoi(context);
			cf_info(AS_INFO, "Changing value of min-avail-pct of ns %s from %u to %u ", ns->name, ns->storage_min_avail_pct, atoi(context));
		}
		else if (0 == as_info_parameter_get(params, "post-write-queue", context, &context_len)) {
			if (ns->storage_data_in_memory) {
				cf_warning(AS_INFO, "ns %s, can't set post-write-queue if data-in-memory", ns->name);
				goto Error;
			}
			if (0 != cf_str_atoi(context, &val)) {
				cf_warning(AS_INFO, "ns %s, post-write-queue %s is not a number", ns->name, context);
				goto Error;
			}
			if ((uint32_t)val > (2 * 1024)) {
				cf_warning(AS_INFO, "ns %s, post-write-queue %u must be < 2K", ns->name, val);
				goto Error;
			}
			cf_info(AS_INFO, "Changing value of post-write-queue of ns %s from %d to %d ", ns->name, ns->storage_post_write_queue, val);
			cf_atomic32_set(&ns->storage_post_write_queue, (uint32_t)val);
		}
		else if (0 == as_info_parameter_get(params, "sindex-data-max-memory", context, &context_len)) {
			uint64_t val = atoll(context);
			cf_debug(AS_INFO, "sindex-data-max-memory = %"PRIu64"", val);
			if (val > ns->sindex_data_max_memory)
				ns->sindex_data_max_memory = val;
			if (val < (ns->sindex_data_max_memory / 2L)) { // protect so someone does not reduce memory to below 1/2 current value
				goto Error;
			}
			cf_info(AS_INFO, "Changing value of sindex-data-max-memory of ns %s from %d to %d ", ns->name, ns->sindex_data_max_memory, val);
			ns->sindex_data_max_memory = val;
		}
		else if (0 == as_info_parameter_get(params, "indexname", context, &context_len)) {
			as_sindex_metadata imd;
			memset((void *)&imd, 0, sizeof(imd));
			imd.ns_name = cf_strdup(ns->name);
			imd.iname   = cf_strdup(context);
			int ret_val = as_sindex_set_config(ns, &imd, params);

			if (imd.ns_name) cf_free(imd.ns_name);
			if (imd.iname) cf_free(imd.iname);

			if (ret_val) {
				goto Error;
			}
		}
		else if (0 == as_info_parameter_get(params, "read-consistency-level-override", context, &context_len)) {
			char *original_value = NS_READ_CONSISTENCY_LEVEL_NAME();
			if (strcmp(context, "all") == 0) {
				ns->read_consistency_level = AS_POLICY_CONSISTENCY_LEVEL_ALL;
				ns->read_consistency_level_override = true;
			}
			else if (strcmp(context, "off") == 0) {
				ns->read_consistency_level_override = false;
			}
			else if (strcmp(context, "one") == 0) {
				ns->read_consistency_level = AS_POLICY_CONSISTENCY_LEVEL_ONE;
				ns->read_consistency_level_override = true;
			}
			else {
				goto Error;
			}
			if (strcmp(original_value, context)) {
				cf_info(AS_INFO, "Changing value of read-consistency-level-override of ns %s from %s to %s", ns->name, original_value, context);
			}
		}
		else if (0 == as_info_parameter_get(params, "write-commit-level-override", context, &context_len)) {
			char *original_value = NS_WRITE_COMMIT_LEVEL_NAME();
			if (strcmp(context, "all") == 0) {
				ns->write_commit_level = AS_POLICY_COMMIT_LEVEL_ALL;
				ns->write_commit_level_override = true;
			}
			else if (strcmp(context, "master") == 0) {
				ns->write_commit_level = AS_POLICY_COMMIT_LEVEL_MASTER;
				ns->write_commit_level_override = true;
			}
			else if (strcmp(context, "off") == 0) {
				ns->write_commit_level_override = false;
			}
			else {
				goto Error;
			}
			if (strcmp(original_value, context)) {
				cf_info(AS_INFO, "Changing value of write-commit-level-override of ns %s from %s to %s", ns->name, original_value, context);
			}
		}
		else {
			goto Error;
		}
	} // end of namespace stanza
	else if (strcmp(context, "security") == 0) {
		context_len = sizeof(context);
		if (0 == as_info_parameter_get(params, "privilege-refresh-period", context, &context_len)) {
			if (0 != cf_str_atoi(context, &val) || val < 10 || val > 60 * 60 * 24) {
				cf_warning(AS_INFO, "privilege-refresh-period must be an unsigned integer between 10 and 86400");
				goto Error;
			}
			cf_info(AS_INFO, "Changing value of privilege-refresh-period from %u to %d", g_config.sec_cfg.privilege_refresh_period, val);
			g_config.sec_cfg.privilege_refresh_period = (uint32_t)val;
		}
		else {
			goto Error;
		}
	}
	else if (strcmp(context, "xdr") == 0) {
		context_len = sizeof(context);
		if (0 == as_info_parameter_get(params, "xdr-digest-logging", context, &context_len)) {
			if (strncmp(context, "true", 4) == 0 || strncmp(context, "yes", 3) == 0) {
				cf_info(AS_INFO, "Enabling XDR digest logging");
				g_config.xdr_cfg.xdr_global_enabled = true;
			} else if (strncmp(context, "false", 5) == 0 || strncmp(context, "no", 2) == 0) {
				cf_info(AS_INFO, "Disabling XDR digest logging");
				g_config.xdr_cfg.xdr_global_enabled = false;
			} else {
				goto Error;
			}
		} else if (0 == as_info_parameter_get(params, "lastshiptime", context, &context_len)) {
			uint64_t val[DC_MAX_NUM];
			char * tmp_val;
			char *  delim = {","};
			int i = 0;

			// We do not want junk values in val[]. This is LST array.
			// Not doing that will lead to wrong LST time going back warnings from the code below.
			memset(val, 0, sizeof(uint64_t) * DC_MAX_NUM);

			tmp_val = strtok(context, (const char *) delim);
			while(tmp_val) {
				if(i >= DC_MAX_NUM) {
					cf_warning(AS_INFO, "Suspicious \"xdr\" Info command \"lastshiptime\" value: \"%s\"", params);
					break;
				}
				if (0 > cf_str_atoi_u64(tmp_val, &(val[i++]))) {
					cf_warning(AS_INFO, "bad number in \"xdr\" Info command \"lastshiptime\": \"%s\" for DC %d ~~ Using 0", tmp_val, i - 1);
					val[i - 1] = 0;
				}
				tmp_val = strtok(NULL, (const char *) delim);
			}

			for(i = 0; i < DC_MAX_NUM; i++) {
				// Warning only if time went back by 5 mins or more
				// We are doing subtraction of two uint64_t here. We should be more careful and first check
				// if the first value is greater.
				if ((g_config.xdr_self_lastshiptime[i] > val[i]) &&
						((g_config.xdr_self_lastshiptime[i] - val[i]) > XDR_ACCEPTABLE_TIMEDIFF)) {
					cf_warning(AS_INFO, "XDR last ship time of this node for DC %d went back to %"PRIu64" from %"PRIu64"",
							i, val[i], g_config.xdr_self_lastshiptime[i]);
					cf_debug(AS_INFO, "(Suspicious \"xdr\" Info command \"lastshiptime\" value: \"%s\".)", params);
				}

				g_config.xdr_self_lastshiptime[i] = val[i];
			}

			xdr_broadcast_lastshipinfo(val);
		}
		else if (0 == as_info_parameter_get(params, "failednodeprocessingdone", context, &context_len)) {
			cf_node nodeid = atoll(context);
			xdr_handle_failednodeprocessingdone(nodeid);
		}
		else if (0 == as_info_parameter_get(params, "stop-writes-noxdr", context, &context_len)) {
			if (strncmp(context, "true", 4) == 0 || strncmp(context, "yes", 3) == 0) {
				cf_info(AS_INFO, "Changing value of stop-writes-noxdr from %s to %s", bool_val[g_config.xdr_cfg.xdr_stop_writes_noxdr], context);
				g_config.xdr_cfg.xdr_stop_writes_noxdr = true;
			} else if (strncmp(context, "false", 5) == 0 || strncmp(context, "no", 2) == 0) {
				cf_info(AS_INFO, "Changing value of stop-writes-noxdr from %s to %s", bool_val[g_config.xdr_cfg.xdr_stop_writes_noxdr], context);
				g_config.xdr_cfg.xdr_stop_writes_noxdr = false;
			} else {
				goto Error;
			}
		}
		else if (0 == as_info_parameter_get(params, "forward-xdr-writes", context, &context_len)) {
			if (strncmp(context, "true", 4) == 0 || strncmp(context, "yes", 3) == 0) {
				cf_info(AS_INFO, "Changing value of forward-xdr-writes from %s to %s", bool_val[g_config.xdr_cfg.xdr_forward_xdrwrites], context);
				g_config.xdr_cfg.xdr_forward_xdrwrites = true;
			} else if (strncmp(context, "false", 5) == 0 || strncmp(context, "no", 2) == 0) {
				cf_info(AS_INFO, "Changing value of forward-xdr-writes from %s to %s", bool_val[g_config.xdr_cfg.xdr_forward_xdrwrites], context);
				g_config.xdr_cfg.xdr_forward_xdrwrites = false;
			} else {
				goto Error;
			}
		}
		else if (0 == as_info_parameter_get(params, "xdr-delete-shipping-enabled", context, &context_len)) {
			if (strncmp(context, "true", 4) == 0 || strncmp(context, "yes", 3) == 0) {
				cf_info(AS_INFO, "Changing value of xdr-delete-shipping-enabled from %s to %s", bool_val[g_config.xdr_cfg.xdr_delete_shipping_enabled], context);
				g_config.xdr_cfg.xdr_delete_shipping_enabled = true;
			} else if (strncmp(context, "false", 5) == 0 || strncmp(context, "no", 2) == 0) {
				cf_info(AS_INFO, "Changing value of xdr-delete-shipping-enabled from %s to %s", bool_val[g_config.xdr_cfg.xdr_delete_shipping_enabled], context);
				g_config.xdr_cfg.xdr_delete_shipping_enabled = false;
			} else {
				goto Error;
			}
		}
		else if (0 == as_info_parameter_get(params, "xdr-nsup-deletes-enabled", context, &context_len)) {
			if (strncmp(context, "true", 4) == 0 || strncmp(context, "yes", 3) == 0) {
				cf_info(AS_INFO, "Changing value of xdr-nsup-deletes-enabled from %s to %s", bool_val[g_config.xdr_cfg.xdr_nsup_deletes_enabled], context);
				g_config.xdr_cfg.xdr_nsup_deletes_enabled = true;
			} else if (strncmp(context, "false", 5) == 0 || strncmp(context, "no", 2) == 0) {
				cf_info(AS_INFO, "Changing value of xdr-nsup-deletes-enabled from %s to %s", bool_val[g_config.xdr_cfg.xdr_nsup_deletes_enabled], context);
				g_config.xdr_cfg.xdr_nsup_deletes_enabled = false;
			} else {
				goto Error;
			}
		} else  if (0 == as_info_parameter_get(params, "enable-xdr", context, &context_len)) {
			if (strncmp(context, "true", 4)==0 || strncmp(context, "yes", 3)==0) {
				g_config.xdr_cfg.xdr_global_enabled = true;
				as_xdr_set_shipping(true);
				cf_info(AS_XDR, "XDR Service is Enabled");	
			} else if (strncmp(context, "false", 5)==0 || strncmp(context, "no", 2)==0) {
				g_config.xdr_cfg.xdr_global_enabled = false;
				as_xdr_set_shipping(false);
				cf_info(AS_XDR, "XDR Service is Disabled");	
			} else {
				goto Error;
			}
        	} else {
			goto Error;
		}
	}
	else
		goto Error;

	cf_dyn_buf_append_string(db, "ok");
	return(0);

Error:
	cf_dyn_buf_append_string(db, "error");
	return(0);
}


// e.g.
// log-set:id=0;fabric=debug;scan=debug"
// log-set:rw=warning"
// log-set:id=0;any=info;batch=debug"
int
info_command_log_set(char *name, char *params, cf_dyn_buf *db)
{
	cf_debug(AS_INFO, "log-set command received: params %s", params);

	cf_fault_sink *s = NULL;
	char id_str[50];
	int  id_str_len = sizeof(id_str);

	// Check whether a sink is specified.
	if (0 == as_info_parameter_get(params, "id", id_str, &id_str_len) ||
			0 == as_info_parameter_get(params, "log", id_str, &id_str_len)) {
		int id;

		if (0 != cf_str_atoi(id_str, &id)) {
			cf_info(AS_INFO, "log-set command: invalid sink id '%s'", id_str);
			cf_dyn_buf_append_string(db, "error-id-not-integer");
			return 0;
		}

		s = cf_fault_sink_get_id(id);

		if (! s) {
			cf_info(AS_INFO, "log-set command: invalid sink id %d", id);
			cf_dyn_buf_append_string(db, "error-bad-id");
			return 0;
		}
	}
	else {
		cf_debug(AS_INFO, "log-set command: sink id not specified - doing all");
	}

	// It's possible to have multiple context=level pairs.
	int contexts_set = 0;
	char level_str[50];
	int  level_str_len = sizeof(level_str);

	// Check for context "any". It only makes sense if it's done first.
	if (0 == as_info_parameter_get(params, "any", level_str, &level_str_len)) {
		if (0 != cf_fault_sink_set_severity(s, CF_FAULT_CONTEXT_ANY, cf_fault_sink_severity(level_str))) {
			cf_info(AS_INFO, "log-set command: set severity failed: context 'any' level '%s'", level_str);
			cf_dyn_buf_append_string(db, "error-invalid-level");
			return 0;
		}

		contexts_set++;
	}

	// Loop through all context strings. If we find a known one, do the set.
	for (int c_id = 0; c_id < CF_FAULT_CONTEXT_UNDEF; c_id++) {
		char *context = cf_fault_context_strings[c_id];

		level_str_len = sizeof(level_str);

		if (0 != as_info_parameter_get(params, context, level_str, &level_str_len)) {
			continue;
		}

		if (0 != cf_fault_sink_set_severity(s, c_id, cf_fault_sink_severity(level_str))) {
			cf_info(AS_INFO, "log-set command: set severity failed: context '%s' level '%s'", context, level_str);
			cf_dyn_buf_append_string(db, "error-invalid-level");
			return 0;
		}

		contexts_set++;
	}

	if (contexts_set != 0) {
		// Note - we don't flag invalid contexts if there is any valid context.
		cf_info(AS_INFO, "log-set command: set %d context(s): params %s", contexts_set, params);
		cf_dyn_buf_append_string(db, "ok");
	}
	else {
		cf_info(AS_INFO, "log-set command: no valid context: params %s", params);
		cf_dyn_buf_append_string(db, "error-no-valid-context");
	}

	return 0;
}


// latency:hist=reads;back=180;duration=60;slice=10;
// throughput:hist=reads;back=180;duration=60;slice=10;
// hist-track-start:hist=reads;back=43200;slice=30;thresholds=1,4,16,64;
// hist-track-stop:hist=reads;
//
// hist     - optional histogram name - if none, command applies to all cf_hist_track objects
//
// for start command:
// back     - total time span in seconds over which to cache data
// slice    - period in seconds at which to cache histogram data
// thresholds - comma-separated bucket (ms) values to track, must be powers of 2. e.g:
//				1,4,16,64
// defaults are:
// - config value for back - mandatory, serves as flag for tracking
// - config value if it exists for slice, otherwise 10 seconds
// - config value if it exists for thresholds, otherwise internal defaults (1,8,64)
//
// for query commands:
// back     - start search this many seconds before now, default: minimum to get last slice
//			  using back=0 will get cached data from oldest cached data
// duration - seconds (forward) from start to search, default 0: everything to present
// slice    - intervals (in seconds) to analyze, default 0: everything as one slice
//
// e.g. query:
// latency:hist=reads;back=180;duration=60;slice=10;
// output (CF_HIST_TRACK_FMT_PACKED format) is:
// requested value  latency:hist=reads;back=180;duration=60;slice=10
// value is  reads:23:26:24-GMT,ops/sec,>1ms,>8ms,>64ms;23:26:34,30618.2,0.05,0.00,0.00;
// 23:26:44,31942.1,0.02,0.00,0.00;23:26:54,30966.9,0.01,0.00,0.00;23:27:04,30380.4,0.01,0.00,0.00;
// 23:27:14,37833.6,0.01,0.00,0.00;23:27:24,38502.7,0.01,0.00,0.00;23:27:34,39191.4,0.02,0.00,0.00;
//
// explanation:
// 23:26:24-GMT - timestamp of histogram starting first slice
// ops/sec,>1ms,>8ms,>64ms - labels for the columns: throughput, and which thresholds
// 23:26:34,30618.2,0.05,0.00,0.00; - timestamp of histogram ending slice, throughput, latencies

int
info_command_hist_track(char *name, char *params, cf_dyn_buf *db)
{
	cf_debug(AS_INFO, "hist track %s command received: params %s", name, params);

	char value_str[50];
	int  value_str_len = sizeof(value_str);
	cf_hist_track* hist_p = NULL;

	if (0 != as_info_parameter_get(params, "hist", value_str, &value_str_len)) {
		cf_debug(AS_INFO, "hist track %s command: no histogram specified - doing all", name);
	}
	else {
		if (0 == strcmp(value_str, "reads")) {
			hist_p = g_config.rt_hist;
		}
		else if (0 == strcmp(value_str, "writes") || 0 == strcmp(value_str, "writes_master")) {
			hist_p = g_config.wt_hist;
		}
		else if (0 == strcmp(value_str, "proxy")) {
			hist_p = g_config.px_hist;
		}
		else if (0 == strcmp(value_str, "writes_reply")) {
			hist_p = g_config.wt_reply_hist;
		}
		else if (0 == strcmp(value_str, "udf")) {
			hist_p = g_config.ut_hist;
		}
		else if (0 == strcmp(value_str, "query")) {
			hist_p = g_config.q_hist;
		}
		else {
			cf_info(AS_INFO, "hist track %s command: unrecognized histogram: %s", name, value_str);
			cf_dyn_buf_append_string(db, "error-bad-hist-name");
			return 0;
		}
	}

	if (0 == strcmp(name, "hist-track-stop")) {
		if (hist_p) {
			cf_hist_track_stop(hist_p);
		}
		else {
			cf_hist_track_stop(g_config.rt_hist);
			cf_hist_track_stop(g_config.wt_hist);
			cf_hist_track_stop(g_config.px_hist);
			cf_hist_track_stop(g_config.wt_reply_hist);
			cf_hist_track_stop(g_config.ut_hist);
			cf_hist_track_stop(g_config.q_rcnt_hist);
			cf_hist_track_stop(g_config.q_hist);
		}

		cf_dyn_buf_append_string(db, "ok");

		return 0;
	}

	bool start_cmd = 0 == strcmp(name, "hist-track-start");

	// Note - default query params will get the most recent saved slice.
	uint32_t back_sec = start_cmd ? g_config.hist_track_back : (g_config.hist_track_slice * 2) - 1;
	uint32_t slice_sec = start_cmd ? g_config.hist_track_slice : 0;
	int i;

	value_str_len = sizeof(value_str);

	if (0 == as_info_parameter_get(params, "back", value_str, &value_str_len)) {
		if (0 == cf_str_atoi(value_str, &i)) {
			back_sec = i >= 0 ? (uint32_t)i : (uint32_t)-i;
		}
		else {
			cf_info(AS_INFO, "hist track %s command: back is not a number, using default", name);
		}
	}

	value_str_len = sizeof(value_str);

	if (0 == as_info_parameter_get(params, "slice", value_str, &value_str_len)) {
		if (0 == cf_str_atoi(value_str, &i)) {
			slice_sec = i >= 0 ? (uint32_t)i : (uint32_t)-i;
		}
		else {
			cf_info(AS_INFO, "hist track %s command: slice is not a number, using default", name);
		}
	}

	if (start_cmd) {
		char* thresholds = g_config.hist_track_thresholds;

		value_str_len = sizeof(value_str);

		if (0 == as_info_parameter_get(params, "thresholds", value_str, &value_str_len)) {
			thresholds = value_str;
		}

		cf_debug(AS_INFO, "hist track start command: back %u, slice %u, thresholds %s",
				back_sec, slice_sec, thresholds ? thresholds : "null");

		if (hist_p) {
			if (cf_hist_track_start(hist_p, back_sec, slice_sec, thresholds)) {
				cf_dyn_buf_append_string(db, "ok");
			}
			else {
				cf_dyn_buf_append_string(db, "error-bad-start-params");
			}
		}
		else {
			if (cf_hist_track_start(g_config.rt_hist, back_sec, slice_sec, thresholds) &&
				cf_hist_track_start(g_config.wt_hist, back_sec, slice_sec, thresholds) &&
				cf_hist_track_start(g_config.px_hist, back_sec, slice_sec, thresholds) &&
				cf_hist_track_start(g_config.q_hist, back_sec, slice_sec, thresholds) &&
				cf_hist_track_start(g_config.q_rcnt_hist, back_sec, slice_sec, thresholds) &&
				cf_hist_track_start(g_config.wt_reply_hist, back_sec, slice_sec, thresholds) &&
				cf_hist_track_start(g_config.ut_hist, back_sec, slice_sec, thresholds)) {

				cf_dyn_buf_append_string(db, "ok");
			}
			else {
				cf_dyn_buf_append_string(db, "error-bad-start-params");
			}
		}

		return 0;
	}

	// From here on it's latency or throughput...

	uint32_t duration_sec = 0;

	value_str_len = sizeof(value_str);

	if (0 == as_info_parameter_get(params, "duration", value_str, &value_str_len)) {
		if (0 == cf_str_atoi(value_str, &i)) {
			duration_sec = i >= 0 ? (uint32_t)i : (uint32_t)-i;
		}
		else {
			cf_info(AS_INFO, "hist track %s command: duration is not a number, using default", name);
		}
	}

	bool throughput_only = 0 == strcmp(name, "throughput");

	cf_debug(AS_INFO, "hist track %s command: back %u, duration %u, slice %u",
			name, back_sec, duration_sec, slice_sec);

	if (hist_p) {
		cf_hist_track_get_info(hist_p, back_sec, duration_sec, slice_sec, throughput_only, CF_HIST_TRACK_FMT_PACKED, db);
	}
	else {
		cf_hist_track_get_info(g_config.rt_hist, back_sec, duration_sec, slice_sec, throughput_only, CF_HIST_TRACK_FMT_PACKED, db);
		cf_hist_track_get_info(g_config.wt_hist, back_sec, duration_sec, slice_sec, throughput_only, CF_HIST_TRACK_FMT_PACKED, db);
		cf_hist_track_get_info(g_config.px_hist, back_sec, duration_sec, slice_sec, throughput_only, CF_HIST_TRACK_FMT_PACKED, db);
		cf_hist_track_get_info(g_config.wt_reply_hist, back_sec, duration_sec, slice_sec, throughput_only, CF_HIST_TRACK_FMT_PACKED, db);
		cf_hist_track_get_info(g_config.ut_hist, back_sec, duration_sec, slice_sec, throughput_only, CF_HIST_TRACK_FMT_PACKED, db);
		cf_hist_track_get_info(g_config.q_hist, back_sec, duration_sec, slice_sec, throughput_only, CF_HIST_TRACK_FMT_PACKED, db);
	}

	cf_info(AS_INFO, "hist track %s command executed: params %s", name, params);

	return 0;
}


// Generic info system functions
// These functions act when an INFO message comes in over the PROTO pipe
// collects the static and dynamic portions, puts it in a 'dyn buf',
// and sends a reply
//

// Error strings for security check results.
static void
append_sec_err_str(cf_dyn_buf *db, uint32_t result, as_sec_perm cmd_perm) {
	switch (result) {
	case AS_SEC_ERR_NOT_AUTHENTICATED:
		cf_dyn_buf_append_string(db, "ERROR:");
		cf_dyn_buf_append_uint32(db, result);
		cf_dyn_buf_append_string(db, ":not authenticated");
		return;
	case AS_SEC_ERR_ROLE_VIOLATION:
		switch (cmd_perm) {
		case PERM_INDEX_MANAGE:
			INFO_COMMAND_SINDEX_FAILCODE(result, "role violation");
			return;
		case PERM_UDF_MANAGE:
			cf_dyn_buf_append_string(db, "error=role_violation");
			return;
		default:
			break;
		}
		cf_dyn_buf_append_string(db, "ERROR:");
		cf_dyn_buf_append_uint32(db, result);
		cf_dyn_buf_append_string(db, ":role violation");
		return;
	default:
		cf_dyn_buf_append_string(db, "ERROR:");
		cf_dyn_buf_append_uint32(db, result);
		cf_dyn_buf_append_string(db, ":unexpected security error");
		return;
	}
}

static pthread_mutex_t		g_info_lock = PTHREAD_MUTEX_INITIALIZER;
info_static		*static_head = 0;
info_dynamic	*dynamic_head = 0;
info_tree		*tree_head = 0;
info_command	*command_head = 0;
//
// Pull up all elements in both list into the buffers
// (efficient enough if you're looking for lots of things)
// But only gets 'default' values
//

int
info_all(const as_file_handle* fd_h, cf_dyn_buf *db)
{
	uint8_t auth_result = as_security_check(fd_h, 0, 0, PERM_NONE);

	if (auth_result != AS_PROTO_RESULT_OK) {
		as_security_log(fd_h, auth_result, PERM_NONE, "info-all request", NULL);
		append_sec_err_str(db, auth_result, PERM_NONE);
		cf_dyn_buf_append_char(db, EOL);
		return 0;
	}

	info_static *s = static_head;
	while (s) {
		if (s->def == true) {
			cf_dyn_buf_append_string( db, s->name);
			cf_dyn_buf_append_char( db, SEP );
			cf_dyn_buf_append_buf( db, (uint8_t *) s->value, s->value_sz);
			cf_dyn_buf_append_char( db, EOL );
		}
		s = s->next;
	}

	info_dynamic *d = dynamic_head;
	while (d) {
		if (d->def == true) {
			cf_dyn_buf_append_string( db, d->name);
			cf_dyn_buf_append_char(db, SEP );
			d->value_fn(d->name, db);
			cf_dyn_buf_append_char(db, EOL);
		}
		d = d->next;
	}

	return(0);
}

//
// Parse the input buffer. It contains a list of keys that should be spit back.
// Do the parse, call the necessary function collecting the information in question
// Filling the dynbuf

int
info_some(char *buf, char *buf_lim, const as_file_handle* fd_h, cf_dyn_buf *db)
{
	uint8_t auth_result = as_security_check(fd_h, 0, 0, PERM_NONE);

	if (auth_result != AS_PROTO_RESULT_OK) {
		// TODO - log null-terminated buf as detail?
		as_security_log(fd_h, auth_result, PERM_NONE, "info request", NULL);
		append_sec_err_str(db, auth_result, PERM_NONE);
		cf_dyn_buf_append_char(db, EOL);
		return 0;
	}

	// For each incoming name
	char	*c = buf;
	char	*tok = c;

	while (c < buf_lim) {

		if ( *c == EOL ) {
			*c = 0;
			char *name = tok;
			bool handled = false;

			// search the static queue first always
			info_static *s = static_head;
			while (s) {
				if (strcmp(s->name, name) == 0) {
					// return exact command string received from client
					cf_dyn_buf_append_string( db, name);
					cf_dyn_buf_append_char( db, SEP );
					cf_dyn_buf_append_buf( db, (uint8_t *) s->value, s->value_sz);
					cf_dyn_buf_append_char( db, EOL );
					handled = true;
					break;
				}
				s = s->next;
			}

			// didn't find in static, try dynamic
			if (!handled) {
				info_dynamic *d = dynamic_head;
				while (d) {
					if (strcmp(d->name, name) == 0) {
						// return exact command string received from client
						cf_dyn_buf_append_string( db, d->name);
						cf_dyn_buf_append_char(db, SEP );
						d->value_fn(d->name, db);
						cf_dyn_buf_append_char(db, EOL);
						handled = true;
						break;
					}
					d = d->next;
				}
			}

			// search the tree
			if (!handled) {

				// see if there's a '/',
				char *branch = strchr( name, TREE_SEP);
				if (branch) {
					*branch = 0;
					branch++;

					info_tree *t = tree_head;
					while (t) {
						if (strcmp(t->name, name) == 0) {
							// return exact command string received from client
							cf_dyn_buf_append_string( db, t->name);
							cf_dyn_buf_append_char( db, TREE_SEP);
							cf_dyn_buf_append_string( db, branch);
							cf_dyn_buf_append_char(db, SEP );
							t->tree_fn(t->name, branch, db);
							cf_dyn_buf_append_char(db, EOL);
							handled = true;
							break;
						}
						t = t->next;
					}
				}
			}

			tok = c + 1;
		}
		// commands have parameters
		else if ( *c == ':' ) {
			*c = 0;
			char *name = tok;

			// parse parameters
			tok = c + 1;
			while (*c != EOL) c++;
			*c = 0;
			char *param = tok;

			// search the command list
			info_command *cmd = command_head;
			while (cmd) {
				if (strcmp(cmd->name, name) == 0) {
					// return exact command string received from client
					cf_dyn_buf_append_string( db, name);
					cf_dyn_buf_append_char( db, ':');
					cf_dyn_buf_append_string( db, param);
					cf_dyn_buf_append_char( db, SEP );

					uint8_t result = as_security_check(fd_h, 0, 0, cmd->required_perm);

					as_security_log(fd_h, result, cmd->required_perm, name, param);

					if (result == AS_PROTO_RESULT_OK) {
						cmd->command_fn(cmd->name, param, db);
					}
					else {
						append_sec_err_str(db, result, cmd->required_perm);
					}

					cf_dyn_buf_append_char( db, EOL );
					break;
				}
				cmd = cmd->next;
			}

			if (!cmd) {
				cf_info(AS_INFO, "received command %s, not registered", name);
			}

			tok = c + 1;
		}

		c++;

	}
	return(0);
}

int
as_info_buffer(uint8_t *req_buf, size_t req_buf_len, cf_dyn_buf *rsp)
{

#ifdef USE_INFO_LOCK
	pthread_mutex_lock(&g_info_lock);
#endif

	// Either we'e doing all, or doing some
	if (req_buf_len == 0) {
		info_all(NULL, rsp);
	}
	else {
		info_some((char *)req_buf, (char *)(req_buf + req_buf_len), NULL, rsp);
	}

#ifdef USE_INFO_LOCK
	pthread_mutex_unlock(&g_info_lock);
#endif

	return(0);
}

//
// Worker threads!
// these actually do the work. There is a lot of network activity,
// writes and such, don't want to clog up the main queue
//

void *
thr_info_fn(void *gcc_is_ass)
{
	for ( ; ; ) {

		info_work work;

		if (0 != cf_queue_pop(g_info_work_q, &work, CF_QUEUE_FOREVER)) {
			cf_crash(AS_TSVC, "unable to pop from info work queue");
		}

		as_transaction *tr = &work.tr;
		as_proto *pr = (as_proto *) tr->msgp;

		MICROBENCHMARK_HIST_INSERT_AND_RESET_P(info_q_wait_hist);

		// Allocate an output buffer sufficiently large to avoid ever resizing
		cf_dyn_buf_define_size(db, 128 * 1024);
		// write space for the header
		uint64_t	h = 0;
		cf_dyn_buf_append_buf(&db, (uint8_t *) &h, sizeof(h));

#ifdef USE_INFO_LOCK
		pthread_mutex_lock(&g_info_lock);
#endif

		// Either we'e doing all, or doing some
		if (pr->sz == 0) {
			info_all(tr->proto_fd_h, &db);
		}
		else {
			info_some((char *)pr->data, (char *)pr->data + pr->sz, tr->proto_fd_h, &db);
		}

#ifdef USE_INFO_LOCK
		pthread_mutex_unlock(&g_info_lock);
#endif

		MICROBENCHMARK_HIST_INSERT_AND_RESET_P(info_post_lock_hist);

		// write the proto header in the space we pre-wrote
		db.buf[0] = 2;
		db.buf[1] = 1;
		uint64_t	sz = db.used_sz - 8;
		db.buf[4] = (sz >> 24) & 0xff;
		db.buf[5] = (sz >> 16) & 0xff;
		db.buf[6] = (sz >> 8) & 0xff;
		db.buf[7] = sz & 0xff;

		// write the data buffer
		uint8_t	*b = db.buf;
		uint8_t	*lim = db.buf + db.used_sz;
		while (b < lim) {
			int rv = send(tr->proto_fd_h->fd, b, lim - b, MSG_NOSIGNAL);
			if ((rv < 0) && (errno != EAGAIN) ) {
				if (errno == EPIPE) {
					cf_debug(AS_INFO, "thr_info: client request gave up while I was processing: fd %d", tr->proto_fd_h->fd);
				} else {
					cf_info(AS_INFO, "thr_info: can't write all bytes, fd %d error %d", tr->proto_fd_h->fd, errno);
				}
				AS_RELEASE_FILE_HANDLE(tr->proto_fd_h);
				tr->proto_fd_h = 0;
				break;
			}
			else if (rv > 0)
				b += rv;
			else
				usleep(1);
		}

		cf_dyn_buf_free(&db);

		cf_free(tr->msgp);

		if (tr->proto_fd_h)	{
			tr->proto_fd_h->t_inprogress = false;
			AS_RELEASE_FILE_HANDLE(tr->proto_fd_h);
		}

		MICROBENCHMARK_HIST_INSERT_P(info_fulfill_hist);
	}
	return(0);

}

//
// received an info request from a file descriptor
// Called by the thr_tsvc when an info message is seen
// calls functions info_all or info_some to collect the response
// calls write to send the response back
//
// Proto will be freed by the caller
//

int
as_info(as_transaction *tr)
{
	info_work  work;

	work.tr = *tr;

	tr->proto_fd_h = 0;
	tr->msgp = 0;

	MICROBENCHMARK_HIST_INSERT_AND_RESET_P(info_tr_q_process_hist);

	if (0 != cf_queue_push(g_info_work_q, &work)) {
		cf_warning(AS_INFO, "PUSH FAILED: todo: kill info request file descriptor or something");
		return(-1);
	}

	return(0);
}

// Return the number of pending Info requests in the queue.
static int
as_info_queue_get_size()
{
	return cf_queue_sz(g_info_work_q);
}

// Registers a dynamic name-value calculator.
// the get_value_fn will be called if a request comes in for this name.
// only does the registration!
// def means it's part of the default set - will get returned if nothing is passed


int
as_info_set_dynamic(char *name, as_info_get_value_fn gv_fn, bool def)
{
	int rv = -1;
	pthread_mutex_lock(&g_info_lock);

	info_dynamic *e = dynamic_head;
	while (e) {
		if (strcmp(name, e->name) == 0) {
			e->value_fn = gv_fn;
			break;
		}

		e = e->next;
	}

	if (!e) {
		e = cf_malloc(sizeof(info_dynamic));
		if (!e) goto Cleanup;
		e->def = def;
		e->name = cf_strdup(name);
		if (!e->name) {
			cf_free(e);
			goto Cleanup;
		}
		e->value_fn = gv_fn;
		e->next = dynamic_head;
		dynamic_head = e;
	}
	rv = 0;
Cleanup:
	pthread_mutex_unlock(&g_info_lock);
	return(rv);
}


// Registers a tree-based name-value calculator.
// the get_value_fn will be called if a request comes in for this name.
// only does the registration!


int
as_info_set_tree(char *name, as_info_get_tree_fn gv_fn)
{
	int rv = -1;
	pthread_mutex_lock(&g_info_lock);

	info_tree *e = tree_head;
	while (e) {
		if (strcmp(name, e->name) == 0) {
			e->tree_fn = gv_fn;
			break;
		}

		e = e->next;
	}

	if (!e) {
		e = cf_malloc(sizeof(info_tree));
		if (!e) goto Cleanup;
		e->name = cf_strdup(name);
		if (!e->name) {
			cf_free(e);
			goto Cleanup;
		}
		e->tree_fn = gv_fn;
		e->next = tree_head;
		tree_head = e;
	}
	rv = 0;
Cleanup:
	pthread_mutex_unlock(&g_info_lock);
	return(rv);
}


// Registers a command handler
// the get_value_fn will be called if a request comes in for this name, and
// parameters will be passed in
// This function only does the registration!

int
as_info_set_command(char *name, as_info_command_fn command_fn, as_sec_perm required_perm)
{
	int rv = -1;
	pthread_mutex_lock(&g_info_lock);

	info_command *e = command_head;
	while (e) {
		if (strcmp(name, e->name) == 0) {
			e->command_fn = command_fn;
			break;
		}

		e = e->next;
	}

	if (!e) {
		e = cf_malloc(sizeof(info_command));
		if (!e) goto Cleanup;
		e->name = cf_strdup(name);
		if (!e->name) {
			cf_free(e);
			goto Cleanup;
		}
		e->command_fn = command_fn;
		e->required_perm = required_perm;
		e->next = command_head;
		command_head = e;
	}
	rv = 0;
Cleanup:
	pthread_mutex_unlock(&g_info_lock);
	return(rv);
}



//
// Sets a static name-value pair
// def means it's part of the default set - will get returned if nothing is passed

int
as_info_set_buf(const char *name, const uint8_t *value, size_t value_sz, bool def)
{
	pthread_mutex_lock(&g_info_lock);

	// Delete case
	if (value_sz == 0 || value == 0) {

		info_static *p = 0;
		info_static *e = static_head;

		while (e) {
			if (strcmp(name, e->name) == 0) {
				if (p) {
					p->next = e->next;
					cf_free(e->name);
					cf_free(e->value);
					cf_free(e);
				}
				else {
					info_static *_t = static_head->next;
					cf_free(e->name);
					cf_free(e->value);
					cf_free(static_head);
					static_head = _t;
				}
				break;
			}
			p = e;
			e = e->next;
		}
	}
	// insert case
	else {

		info_static *e = static_head;

		// search for old value and overwrite
		while(e) {
			if (strcmp(name, e->name) == 0) {
				cf_free(e->value);
				e->value = cf_malloc(value_sz);
				memcpy(e->value, value, value_sz);
				e->value_sz = value_sz;
				break;
			}
			e = e->next;
		}

		// not found, insert fresh
		if (e == 0) {
			info_static *_t = cf_malloc(sizeof(info_static));
			_t->next = static_head;
			_t->def = def;
			_t->name = cf_strdup(name);
			_t->value = cf_malloc(value_sz);
			memcpy(_t->value, value, value_sz);
			_t->value_sz = value_sz;
			static_head = _t;
		}
	}

	pthread_mutex_unlock(&g_info_lock);
	return(0);

}

//
// A helper function. Commands have the form:
// cmd:param=value;param=value
//
// The main parser gives us the entire parameter string
// so use this function to scan through and get the parameter parameter value
// you're looking for
//
// The 'param_string' is the param passed by the command parser into a command
//
// @return -1 : NUll param name
//         -2 : param name out of bounds ..
//

int
as_info_parameter_get(char *param_str, char *param, char *value, int *value_len)
{
	cf_detail(AS_INFO, "parameter get: paramstr %s seeking param %s", param_str, param);

	char *c = param_str;
	char *tok = param_str;
	int param_len = strlen(param);

	while (*c) {
		if (*c == '=') {
			if ( ( param_len == c - tok) && (0 == memcmp(tok, param, param_len) ) ) {
				c++;
				tok = c;
				while ( *c != 0 && *c != ';') c++;
				if (*value_len <= c - tok)	{
					// This handles the case of set name out of bounds.
					return(-2);
				}
				*value_len = c - tok;
				memcpy(value, tok, *value_len);
				value[*value_len] = 0;
				return(0);
			}
			c++;
		}
		else if (*c == ';') {
			c++;
			tok = c;
		}
		else c++;

	}

	return(-1);
}

int
as_info_set(const char *name, const char *value, bool def)
{
	return(as_info_set_buf(name, (const uint8_t *) value, strlen(value), def ) );
}

static pthread_t info_debug_ticker_th;

void *
info_debug_ticker_fn(void *gcc_is_ass)
{
	size_t total_ns_memory_inuse = 0;

	// Helps to know how many messages are going in an out, some general status
	do {
		struct timespec delay = { g_config.ticker_interval, 0 }; // this is the time between log lines - should be a config parameter
		nanosleep(&delay, NULL);

		if ((g_config.paxos == 0) || (g_config.paxos->ready == false)) {
			cf_info(AS_INFO, " fabric: cluster not ready yet");
		} else {

			uint64_t freemem;
			int		 freepct;
			bool     swapping = false;
			cf_meminfo(0, &freemem, &freepct, &swapping);
			cf_info(AS_INFO, " system memory: free %"PRIu64"kb ( %d percent free ) %s",
					freemem / 1024,
					freepct,
					(swapping == true) ? "SWAPPING!" : ""
					);

			cf_info(AS_INFO, " migrates in progress ( %d , %d ) ::: ClusterSize %zd ::: objects %"PRIu64" ::: sub_objects %"PRIu64,
					cf_atomic32_get(g_config.migrate_progress_send),
					cf_atomic32_get(g_config.migrate_progress_recv),
					g_config.paxos->cluster_size,  // add real cluster size when srini has it
					thr_info_get_object_count(),
					thr_info_get_subobject_count()
					);
			cf_info(AS_INFO, " rec refs %"PRIu64" ::: rec locks %"PRIu64" ::: trees %"PRIu64" ::: wr reqs %"PRIu64" ::: mig tx %"PRIu64" ::: mig rx %"PRIu64"",
					cf_atomic_int_get(g_config.global_record_ref_count),
					cf_atomic_int_get(g_config.global_record_lock_count),
					cf_atomic_int_get(g_config.global_tree_count),
					cf_atomic_int_get(g_config.write_req_object_count),
					cf_atomic_int_get(g_config.migrate_tx_object_count),
					cf_atomic_int_get(g_config.migrate_rx_object_count)
				 	);
			cf_info(AS_INFO, " replica errs :: null %"PRIu64" non-null %"PRIu64" ::: sync copy errs :: node %"PRIu64" :: master %"PRIu64" ",
					cf_atomic_int_get(g_config.err_replica_null_node),
					cf_atomic_int_get(g_config.err_replica_non_null_node),
					cf_atomic_int_get(g_config.err_sync_copy_null_node),
					cf_atomic_int_get(g_config.err_sync_copy_null_master)
					);

			cf_info(AS_INFO, "   trans_in_progress: wr %d prox %d wait %d ::: q %d ::: bq %d ::: iq %d ::: dq %d : fds - proto (%d, %"PRIu64", %"PRIu64") : hb (%d, %"PRIu64", %"PRIu64") : fab (%d, %"PRIu64", %"PRIu64")",
					as_write_inprogress(), as_proxy_inprogress(), g_config.n_waiting_transactions, thr_tsvc_queue_get_size(), as_batch_queue_size(), as_info_queue_get_size(), as_nsup_queue_get_size(),
					g_config.proto_connections_opened - g_config.proto_connections_closed,
					g_config.proto_connections_opened, g_config.proto_connections_closed,
					g_config.heartbeat_connections_opened - g_config.heartbeat_connections_closed,
					g_config.heartbeat_connections_opened, g_config.heartbeat_connections_closed,
					g_config.fabric_connections_opened - g_config.fabric_connections_closed,
					g_config.fabric_connections_opened, g_config.fabric_connections_closed
					);

			cf_info(AS_INFO, "   heartbeat_received: self %lu : foreign %lu", g_config.heartbeat_received_self, g_config.heartbeat_received_foreign);
			cf_info(AS_INFO, "   heartbeat_stats: %s", as_hb_stats(false));

			cf_info(AS_INFO, "   tree_counts: nsup %"PRIu64" scan %"PRIu64" batch %"PRIu64" dup %"PRIu64" wprocess %"PRIu64" migrx %"PRIu64" migtx %"PRIu64" ssdr %"PRIu64" ssdw %"PRIu64" rw %"PRIu64"",
					cf_atomic_int_get(g_config.nsup_tree_count),
					cf_atomic_int_get(g_config.scan_tree_count),
					cf_atomic_int_get(g_config.batch_tree_count),
					cf_atomic_int_get(g_config.dup_tree_count),
					cf_atomic_int_get(g_config.wprocess_tree_count),
					cf_atomic_int_get(g_config.migrx_tree_count),
					cf_atomic_int_get(g_config.migtx_tree_count),
					cf_atomic_int_get(g_config.ssdr_tree_count),
					cf_atomic_int_get(g_config.ssdw_tree_count),
					cf_atomic_int_get(g_config.rw_tree_count)
					);

			// namespace disk and memory size and ldt gc stats
			total_ns_memory_inuse = 0;
			for (int i = 0; i < g_config.namespaces; i++) {
				as_namespace *ns = g_config.namespace[i];
				int available_pct;
				uint64_t inuse_disk_bytes;
				as_storage_stats(ns, &available_pct, &inuse_disk_bytes);
				size_t ns_memory_inuse = ns->n_bytes_memory + (as_index_size_get(ns) * ns->n_objects);
				if (ns->storage_data_in_memory) {
					cf_info(AS_INFO, "namespace %s: disk inuse: %"PRIu64" memory inuse: %"PRIu64" (bytes) "
							"sindex memory inuse: %"PRIu64" (bytes) "
							"avail pct %d",
							ns->name, inuse_disk_bytes, ns_memory_inuse,
							ns->sindex_data_memory_used,
							available_pct);
					if (ns->ldt_enabled) {
						uint64_t cnt              = cf_atomic_int_get(ns->lstats.ldt_gc_processed);
						uint64_t io               = cf_atomic_int_get(ns->lstats.ldt_gc_io);
						uint64_t gc               = cf_atomic_int_get(ns->lstats.ldt_gc_cnt);
						uint64_t no_esr           = cf_atomic_int_get(ns->lstats.ldt_gc_no_esr_cnt);
						uint64_t no_parent        = cf_atomic_int_get(ns->lstats.ldt_gc_no_parent_cnt);
						uint64_t version_mismatch = cf_atomic_int_get(ns->lstats.ldt_gc_parent_version_mismatch_cnt);
						cf_info(AS_INFO, "namespace %s: ldt_gc: cnt %"PRIu64" io %"PRIu64" gc %"PRIu64" (%"PRIu64", %"PRIu64", %"PRIu64")",
								ns->name, cnt, io, gc, no_esr, no_parent, version_mismatch);
					}
				}
				else {
					uint32_t n_reads_from_cache = cf_atomic32_get(ns->n_reads_from_cache);
					uint32_t n_total_reads = cf_atomic32_get(ns->n_reads_from_device) + n_reads_from_cache;
					cf_atomic32_set(&ns->n_reads_from_device, 0);
					cf_atomic32_set(&ns->n_reads_from_cache, 0);
					ns->cache_read_pct = (float)(100 * n_reads_from_cache) / (float)(n_total_reads == 0 ? 1 : n_total_reads);

					cf_info(AS_INFO, "namespace %s: disk inuse: %"PRIu64" memory inuse: %"PRIu64" (bytes) "
							"sindex memory inuse: %"PRIu64" (bytes) "
							"avail pct %d cache-read pct %.2f",
							ns->name, inuse_disk_bytes, ns_memory_inuse,
							ns->sindex_data_memory_used,
							available_pct,
							ns->cache_read_pct);
					if (ns->ldt_enabled) {
						uint64_t cnt              = cf_atomic_int_get(ns->lstats.ldt_gc_processed);
						uint64_t io               = cf_atomic_int_get(ns->lstats.ldt_gc_io);
						uint64_t gc               = cf_atomic_int_get(ns->lstats.ldt_gc_cnt);
						uint64_t no_esr           = cf_atomic_int_get(ns->lstats.ldt_gc_no_esr_cnt);
						uint64_t no_parent        = cf_atomic_int_get(ns->lstats.ldt_gc_no_parent_cnt);
						uint64_t version_mismatch = cf_atomic_int_get(ns->lstats.ldt_gc_parent_version_mismatch_cnt);
						cf_info(AS_INFO, "namespace %s: ldt_gc: cnt %"PRIu64" io %"PRIu64" gc %"PRIu64" (%"PRIu64", %"PRIu64", %"PRIu64")",
								ns->name, cnt, io, gc, no_esr, no_parent, version_mismatch);
					}
				}

				total_ns_memory_inuse += ns_memory_inuse;
				as_sindex_histogram_dumpall(ns);
			}

			as_partition_states ps;
			info_partition_getstates(&ps);
			cf_info(AS_INFO, "   partitions: actual %d sync %d desync %d zombie %d wait %d absent %d",
					ps.sync_actual, ps.sync_replica, ps.desync, ps.zombie, ps.wait, ps.absent);

			if (g_config.rt_hist)
				cf_hist_track_dump(g_config.rt_hist);
			if (g_config.wt_hist)
				cf_hist_track_dump(g_config.wt_hist);
			if (g_config.px_hist)
				cf_hist_track_dump(g_config.px_hist);
			if (g_config.wt_reply_hist)
				cf_hist_track_dump(g_config.wt_reply_hist);
			if (g_config.ut_hist)
				cf_hist_track_dump(g_config.ut_hist);
			if (g_config.q_hist)
				cf_hist_track_dump(g_config.q_hist);
			if (g_config.q_rcnt_hist)
				cf_hist_track_dump(g_config.q_rcnt_hist);

			as_query_histogram_dumpall();
			as_sindex_gc_histogram_dumpall();

			if (g_config.microbenchmarks) {
				if (g_config.rt_cleanup_hist)
					histogram_dump(g_config.rt_cleanup_hist);
				if (g_config.rt_net_hist)
					histogram_dump(g_config.rt_net_hist);
				if (g_config.wt_net_hist)
					histogram_dump(g_config.wt_net_hist);
				if (g_config.rt_storage_read_hist)
					histogram_dump(g_config.rt_storage_read_hist);
				if (g_config.rt_storage_open_hist)
					histogram_dump(g_config.rt_storage_open_hist);
				if (g_config.rt_tree_hist)
					histogram_dump(g_config.rt_tree_hist);
				if (g_config.rt_internal_hist)
					histogram_dump(g_config.rt_internal_hist);
				if (g_config.wt_internal_hist)
					histogram_dump(g_config.wt_internal_hist);
				if (g_config.rt_start_hist)
					histogram_dump(g_config.rt_start_hist);
				if (g_config.wt_start_hist)
					histogram_dump(g_config.wt_start_hist);
				if (g_config.rt_q_process_hist)
					histogram_dump(g_config.rt_q_process_hist);
				if (g_config.wt_q_process_hist)
					histogram_dump(g_config.wt_q_process_hist);
				if (g_config.q_wait_hist)
					histogram_dump(g_config.q_wait_hist);
				if (g_config.demarshal_hist)
					histogram_dump(g_config.demarshal_hist);
				if (g_config.wt_master_wait_prole_hist)
					histogram_dump(g_config.wt_master_wait_prole_hist);
				if (g_config.wt_prole_hist)
					histogram_dump(g_config.wt_prole_hist);
				if (g_config.rt_resolve_hist)
					histogram_dump(g_config.rt_resolve_hist);
				if (g_config.wt_resolve_hist)
					histogram_dump(g_config.wt_resolve_hist);
				if (g_config.rt_resolve_wait_hist)
					histogram_dump(g_config.rt_resolve_wait_hist);
				if (g_config.wt_resolve_wait_hist)
					histogram_dump(g_config.wt_resolve_wait_hist);
				if (g_config.error_hist)
					histogram_dump(g_config.error_hist);
				if (g_config.batch_q_process_hist)
					histogram_dump(g_config.batch_q_process_hist);
				if (g_config.info_tr_q_process_hist)
					histogram_dump(g_config.info_tr_q_process_hist);
				if (g_config.info_q_wait_hist)
					histogram_dump(g_config.info_q_wait_hist);
				if (g_config.info_post_lock_hist)
					histogram_dump(g_config.info_post_lock_hist);
				if (g_config.info_fulfill_hist)
					histogram_dump(g_config.info_fulfill_hist);
				if (g_config.write_storage_close_hist)
					histogram_dump(g_config.write_storage_close_hist);
				if (g_config.write_sindex_hist)
					histogram_dump(g_config.write_sindex_hist);
				if (g_config.defrag_storage_close_hist)
					histogram_dump(g_config.defrag_storage_close_hist);
				if (g_config.prole_fabric_send_hist)
					histogram_dump(g_config.prole_fabric_send_hist);
			}

			if (g_config.storage_benchmarks) {
				as_storage_ticker_stats();
			}

			if (g_config.ldt_benchmarks) {
				histogram_dump(g_config.ldt_multiop_prole_hist);
				histogram_dump(g_config.ldt_update_record_cnt_hist);
				histogram_dump(g_config.ldt_io_record_cnt_hist);
				histogram_dump(g_config.ldt_update_io_bytes_hist);
				histogram_dump(g_config.ldt_hist);
			}
#ifdef HISTOGRAM_OBJECT_LATENCY
			if (g_config.read0_hist)
				histogram_dump(g_config.read0_hist);
			if (g_config.read1_hist)
				histogram_dump(g_config.read1_hist);
			if (g_config.read2_hist)
				histogram_dump(g_config.read2_hist);
			if (g_config.read3_hist)
				histogram_dump(g_config.read3_hist);
			if (g_config.read4_hist)
				histogram_dump(g_config.read4_hist);
			if (g_config.read5_hist)
				histogram_dump(g_config.read5_hist);
			if (g_config.read6_hist)
				histogram_dump(g_config.read6_hist);
			if (g_config.read7_hist)
				histogram_dump(g_config.read7_hist);
			if (g_config.read8_hist)
				histogram_dump(g_config.read8_hist);
			if (g_config.read9_hist)
				histogram_dump(g_config.read9_hist);
#endif

#ifdef MEM_COUNT
			if (g_config.memory_accounting) {
				mem_count_stats();
			}
#endif

#ifdef USE_ASM
			if (g_asm_hook_enabled) {
				static uint64_t iter = 0;
				static asm_stats_t *asm_stats = NULL;
				static vm_stats_t *vm_stats = NULL;
				size_t vm_size = 0;
				size_t total_accounted_memory = 0;

				as_asm_hook((void *) iter++, &asm_stats, &vm_stats);

				if (asm_stats) {
#ifdef DEBUG_ASM
					fprintf(stderr, "***THR_INFO:  asm:  mem_count: %lu ; net_mmaps: %lu ; net_shm: %lu***\n",
							asm_stats->mem_count, asm_stats->net_mmaps, asm_stats->net_shm);
#endif
					total_accounted_memory = asm_stats->mem_count + asm_stats->net_mmaps + asm_stats->net_shm;
				}

				if (vm_stats) {
					// N.B.:  The VM stats description is used implicitly by the accessor "vm_stats_*()" macros!
					vm_stats_desc_t *vm_stats_desc = vm_stats->desc;
					vm_size = vm_stats_get_key_value(vm_stats, VM_SIZE);
#ifdef DEBUG_ASM
					fprintf(stderr, "***THR_INFO:  vm:  %s: %lu KB; %s: %lu KB ; %s: %lu KB ; %s: %lu KB***\n",
							vm_stats_key_name(VM_PEAK),
							vm_stats_get_key_value(vm_stats, VM_PEAK),
							vm_stats_key_name(VM_SIZE),
							vm_size,
							vm_stats_key_name(VM_RSS),
							vm_stats_get_key_value(vm_stats, VM_RSS),
							vm_stats_key_name(VM_DATA),
							vm_stats_get_key_value(vm_stats, VM_DATA));
#endif

					// Convert from KB to B.
					vm_size *= 1024;

					// Calculate the storage efficiency percentages.
					double dynamic_eff = ((double) total_accounted_memory / (double) MAX(vm_size, 1)) * 100.0;
					double obj_eff = ((double) total_ns_memory_inuse / (double) MAX(vm_size, 1)) * 100.0;

#ifdef DEBUG_ASM
					fprintf(stderr, "VM size: %lu ; Total Accounted Memory: %lu (%.3f%%) ; Total NS Memory in use: %lu (%.3f%%)\n",
							vm_size, total_accounted_memory, dynamic_eff, total_ns_memory_inuse, obj_eff);
#endif
					cf_info(AS_INFO, "VM size: %lu ; Total Accounted Memory: %lu (%.3f%%) ; Total NS Memory in use: %lu (%.3f%%)",
							vm_size, total_accounted_memory, dynamic_eff, total_ns_memory_inuse, obj_eff);
				}
			}
#endif // defined(USE_ASM)

			if (g_mstats_enabled) {
				info_log_with_datestamp(malloc_stats);
			}

			if (g_config.fabric_dump_msgs) {
				as_fabric_msg_queue_dump();
			}
		}

	} while(1);

	return(0);
}

// This function is meant to kick-start the info debug ticker that prints
// system statistics. It should start only when the system is booted-up
// fully and is ready to take reads and writes. It should wait for
// the boot-time secondary index loading to be done.
void
info_debug_ticker_start()
{
	// Create a debug thread to pump out some statistics
	if (g_config.ticker_interval)
		pthread_create(&info_debug_ticker_th, 0, info_debug_ticker_fn, 0);
}


//
//
// service interfaces management
//
// There's a worker thread - info_interfaces_fn ---
// which continually polls the interfaces to see if anything changed.
// When it changes, it updates a generation count.
// There's a hash table of all the other nodes in the cluster, and a counter
// to see that they're all up-to-date on the generation
//
//
// The fabric message in question can be expanded to do more than service interfaces.
// By expanding the 'info_node_info' structure, and the fabric_msg, you can carry
// more dynamic information than just the remote node's interfaces
// But that's all that we can think of at the moment - the paxos communication method
// makes sure that the distributed key system is properly distributed
//

static pthread_t info_interfaces_th;


int
interfaces_compar(const void *a, const void *b)
{
	cf_ifaddr		*if_a = (cf_ifaddr *) a;
	cf_ifaddr		*if_b = (cf_ifaddr *) b;

	if (if_a->family != if_b->family) {
		if (if_a->family < if_b->family)	return(-1);
		else								return(1);
	}

	if (if_a->family == AF_INET) {
		struct sockaddr_in	*in_a = (struct sockaddr_in *) &if_a->sa;
		struct sockaddr_in  *in_b = (struct sockaddr_in *) &if_b->sa;

		return( memcmp( &in_a->sin_addr, &in_b->sin_addr, sizeof(in_a->sin_addr) ) );
	}
	else if (if_a->family == AF_INET6) {
		struct sockaddr_in6	*in_a = (struct sockaddr_in6 *) &if_a->sa;
		struct sockaddr_in6 *in_b = (struct sockaddr_in6 *) &if_b->sa;

		return( memcmp( &in_a->sin6_addr, &in_b->sin6_addr, sizeof(in_a->sin6_addr) ) );
	}

	cf_warning(AS_INFO, " interfaces compare: unknown families");
	return(0);
}

static pthread_mutex_t		g_service_lock = PTHREAD_MUTEX_INITIALIZER;
char 		*g_service_str = 0;
uint32_t	g_service_generation = 0;

//
// What other nodes are out there, and what are their ip addresses?
//

typedef struct {
	uint64_t	last;				// last notice we got from a given node
	char 		*service_addr;		// string representing the service address
	uint32_t	generation;			// acked generation counter
} info_node_info;


// To avoid the services bug, g_info_node_info_hash should *always* be a subset
// of g_info_node_info_history_hash. In order to ensure this, every modification
// of g_info_node_info_hash should first involve grabbing the lock for the same
// key in g_info_node_info_history_hash.
shash *g_info_node_info_history_hash = 0;
shash *g_info_node_info_hash = 0;

int info_node_info_reduce_fn(void *key, void *data, void *udata);


void
build_service_list(cf_ifaddr * ifaddr, int ifaddr_sz, cf_dyn_buf *db) {
	for (int i = 0; i < ifaddr_sz; i++) {

		if (ifaddr[i].family == AF_INET) {
			struct sockaddr_in *sin = (struct sockaddr_in *) & (ifaddr[i].sa);
			char    addr_str[50];

			inet_ntop(AF_INET, &sin->sin_addr, addr_str, sizeof(addr_str));
			if ( strcmp(addr_str, "127.0.0.1") == 0) continue;

			cf_dyn_buf_append_string(db, addr_str);
			cf_dyn_buf_append_char(db, ':');
			cf_dyn_buf_append_int(db, g_config.socket.port);
			cf_dyn_buf_append_char(db, ';');
		}
	}
	
	// take off the last ';' if there was any string there
	if (db->used_sz > 0)
		cf_dyn_buf_chomp(db);
}


//
// Note: if all my interfaces go down, service_str will be 0
//
void *
info_interfaces_fn(void *gcc_is_ass)
{

	uint8_t	buf[512];

	// currently known set
	cf_ifaddr		known_ifs[100];
	int				known_ifs_sz = 0;

	while (1) {

		cf_ifaddr *ifaddr;
		int			ifaddr_sz;
		cf_ifaddr_get(&ifaddr, &ifaddr_sz, buf, sizeof(buf));

		bool changed = false;
		if (ifaddr_sz == known_ifs_sz) {
			// sort it
			qsort(ifaddr, ifaddr_sz, sizeof(cf_ifaddr), interfaces_compar);

			// Compare to the old list
			for (int i = 0; i < ifaddr_sz; i++) {
				if (0 != interfaces_compar( &known_ifs[i], &ifaddr[i])) {
					changed = true;
					break;
				}
			}
		} else { 
			changed = true;
		}

		if (changed == true) {

			cf_dyn_buf_define(service_db);

			build_service_list(ifaddr, ifaddr_sz, &service_db);

			memcpy(known_ifs, ifaddr, sizeof(cf_ifaddr) * ifaddr_sz);
			known_ifs_sz = ifaddr_sz;

			pthread_mutex_lock(&g_service_lock);

			if (g_service_str)	cf_free(g_service_str);
			g_service_str = cf_dyn_buf_strdup(&service_db);

			g_service_generation++;

			pthread_mutex_unlock(&g_service_lock);

		}

		// reduce the info_node hash to apply any transmits
		shash_reduce(g_info_node_info_hash, info_node_info_reduce_fn, 0);

		sleep(2);

	}
	return(0);
}

//
// pushes the external address to everyone in the fabric
//

void *
info_interfaces_static_fn(void *gcc_is_ass)
{

	cf_info(AS_INFO, " static external network definition ");

	// check external-address is matching with given addresses in service list 
	uint8_t buf[512];
	cf_ifaddr *ifaddr;
	int	ifaddr_sz;
	cf_ifaddr_get(&ifaddr, &ifaddr_sz, buf, sizeof(buf));

	cf_dyn_buf_define(temp_service_db);
	build_service_list(ifaddr, ifaddr_sz, &temp_service_db);

	char * service_str = cf_dyn_buf_strdup(&temp_service_db);
	if (! g_config.is_external_address_virtual && strstr(service_str, g_config.external_address) == NULL) {
		cf_crash(AS_INFO, "external address:%s is not matching with any of service addresses:%s",
				g_config.external_address, service_str);
	}

	cf_dyn_buf_free(&temp_service_db);
	free(service_str);

	// For valid external-address specify the same in service-list 
	cf_dyn_buf_define(service_db);
	cf_dyn_buf_append_string(&service_db, g_config.external_address);
	cf_dyn_buf_append_char(&service_db, ':');
	cf_dyn_buf_append_int(&service_db, g_config.socket.port);

	pthread_mutex_lock(&g_service_lock);

	g_service_generation = 1;
	g_service_str = cf_dyn_buf_strdup(&service_db);

	pthread_mutex_unlock(&g_service_lock);

	cf_dyn_buf_free(&service_db);
	while (1) {

		// reduce the info_node hash to apply any transmits
		shash_reduce(g_info_node_info_hash, info_node_info_reduce_fn, 0);

		sleep(2);

	}
	return(0);
}

// This reduce function will eliminate elements from the info hash
// which are no longer in the succession list


int
info_paxos_event_reduce_fn(void *key, void *data, void *udata)
{
	cf_node		*node = (cf_node *) key;		// this is a single element
	cf_node		*succession = (cf_node *)	udata; // this is an array
	info_node_info *infop = (info_node_info *)data;

	uint i = 0;
	while (succession[i]) {
		if (*node == succession[i])
			break;
		i++;
	}

	if (succession[i] == 0) {
		cf_debug(AS_INFO, " paxos event reduce: removing node %"PRIx64, *node);
		if (infop->service_addr)    cf_free(infop->service_addr);
		return(SHASH_REDUCE_DELETE);
	}

	return(0);

}

//
// Maintain the info_node_info hash as a shadow of the succession list
//

void
as_info_paxos_event(as_paxos_generation gen, as_paxos_change *change, cf_node succession[], void *udata)
{

	uint64_t start_ms = cf_getms();

	cf_debug(AS_INFO, "info received new paxos state:");

	// Make sure all elements in the succession list are in the hash
	info_node_info info;
	info.last = 0;
	info.generation = 0;

	pthread_mutex_t *vlock_info_hash;
	info_node_info *infop_info_hash;

	pthread_mutex_t *vlock_info_history_hash;
	info_node_info *infop_info_history_hash;

	uint i = 0;
	while (succession[i]) {
		if (succession[i] != g_config.self_node) {

			info.service_addr = 0;

			// Get lock for info_history_hash
			if (SHASH_OK != shash_get_vlock(g_info_node_info_history_hash,
					&(succession[i]), (void **) &infop_info_history_hash,
					&vlock_info_history_hash)) {
				// Node not in info_history_hash, so add it.

				// This may fail, but this is ok. This should only fail when
				// info_msg_fn is also trying to add this key, so either
				// way the entry will be in the hash table.
				shash_put_unique(g_info_node_info_history_hash,
								 &(succession[i]), &info);

				if (SHASH_OK != shash_get_vlock(g_info_node_info_history_hash,
						&(succession[i]), (void **) &infop_info_history_hash,
						&vlock_info_history_hash)) {
					cf_assert(false, AS_INFO, CF_CRITICAL,
							"could not create info_history_hash entry for %"PRIx64, &(succession[i]));
					continue;
				}
			}

			if (SHASH_OK != shash_get_vlock(g_info_node_info_hash, &(succession[i]),
					(void **) &infop_info_hash, &vlock_info_hash)) {
				if (infop_info_history_hash->service_addr) {
					// We remember the service address for this node!
					// Use this service address from info_history_hash in
					// the new entry into info_hash.
					cf_debug(AS_INFO, "info: from paxos notification: copying service address from info history hash for node %"PRIx64, succession[i]);
					info.service_addr = cf_strdup( infop_info_history_hash->service_addr );
					cf_assert(info.service_addr, AS_INFO, CF_CRITICAL, "malloc");
				}

				if (SHASH_OK == shash_put_unique(g_info_node_info_hash, &(succession[i]), &info)) {
					cf_debug(AS_INFO, "info: from paxos notification: inserted node %"PRIx64, succession[i]);
				} else {
					if (info.service_addr)	cf_free(info.service_addr);
					cf_assert(false, AS_INFO, CF_CRITICAL,
							"could not insert node %"PRIx64" from paxos notification",
							succession[i]);
				}
			} else {
				pthread_mutex_unlock(vlock_info_hash);
			}

			pthread_mutex_unlock(vlock_info_history_hash);
		}
		i++;
	}

	cf_debug(AS_INFO, "info: paxos succession list has %d elements. after insert, info hash has %d", i, shash_get_size(g_info_node_info_hash));

	// detect node deletion by reducing the hash table and deleting what needs deleting
	cf_debug(AS_INFO, "paxos event: try removing nodes");

	shash_reduce_delete(g_info_node_info_hash, info_paxos_event_reduce_fn, succession);

	cf_debug(AS_INFO, "info: after delete, info hash has %d", i, shash_get_size(g_info_node_info_hash));

	// probably, something changed in the list. Just ask the clients to update
	cf_atomic32_incr(&g_node_info_generation);

	cf_debug(AS_INFO, "as_info_paxos_event took %"PRIu64" ms", cf_getms() - start_ms);
}

// This goes in a reduce function for retransmitting my information to another node

int
info_node_info_reduce_fn(void *key, void *data, void *udata)
{
	cf_node *node = (cf_node *)key;
	info_node_info *infop = (info_node_info *) data;
	int rv;

	if (infop->generation < g_service_generation) {

		cf_debug(AS_INFO, "sending service string %s to node %"PRIx64, g_service_str, *node);

		pthread_mutex_lock(&g_service_lock);

		msg *m = as_fabric_msg_get(M_TYPE_INFO);
		if (0 == m) {
			cf_debug(AS_INFO, " could not get fabric message");
			return(-1);
		}

		msg_set_uint32(m, INFO_FIELD_OP, INFO_OP_UPDATE);
		msg_set_uint32(m, INFO_FIELD_GENERATION, g_service_generation);
		if (g_service_str)
			msg_set_str(m, INFO_FIELD_SERVICE_ADDRESS, g_service_str, MSG_SET_COPY);

		pthread_mutex_unlock(&g_service_lock);

		if ((rv = as_fabric_send(*node, m, AS_FABRIC_PRIORITY_MEDIUM))) {
			cf_warning(AS_INFO, "failed to send msg %p type %d to node %p (rv %d)", m, m->type, *node, rv);
			as_fabric_msg_put(m);
		}
	}

	return(0);
}

//
// Receive a message from a remote node, jam it in my table
//


int
info_msg_fn(cf_node node, msg *m, void *udata)
{
	uint32_t op = 9999;
	msg_get_uint32(m, INFO_FIELD_OP, &op);
	int rv;

	switch (op) {
	case INFO_OP_UPDATE:
		{
			cf_debug(AS_INFO, " received service address from node %"PRIx64, node);

			pthread_mutex_t *vlock_info_hash;
			info_node_info *infop_info_hash;

			pthread_mutex_t *vlock_info_history_hash;
			info_node_info *infop_info_history_hash;

			// Get lock for info_history_hash
			if (SHASH_OK != shash_get_vlock(g_info_node_info_history_hash, &node,
					(void **) &infop_info_history_hash, &vlock_info_history_hash)) {
				// Node not in info_history_hash, so add it.

				info_node_info info;
				info.last = 0;
				info.service_addr = 0;
				info.generation = 0;

				// This may fail, but this is ok. This should only fail when
				// as_info_paxos_event is also trying to add this key, so either
				// way the entry will be in the hash table.
				shash_put_unique(g_info_node_info_history_hash, &node, &info);

				if (SHASH_OK != shash_get_vlock(g_info_node_info_history_hash, &node,
						(void **) &infop_info_history_hash,
						&vlock_info_history_hash)) {
					cf_assert(false, AS_INFO, CF_CRITICAL,
							"could not create info_history_hash entry for %"PRIx64, node);
					break;
				}
			}

			if (infop_info_history_hash->service_addr)
				cf_free(infop_info_history_hash->service_addr);

			infop_info_history_hash->service_addr = 0;

			if (0 != msg_get_str(m, INFO_FIELD_SERVICE_ADDRESS,
								 &(infop_info_history_hash->service_addr), 0,
								 MSG_GET_COPY_MALLOC)) {
				cf_warning(AS_INFO, "failed to get service address from an Info msg");
				pthread_mutex_unlock(vlock_info_history_hash);
				break;
			}

			cf_debug(AS_INFO, " new service address is: %s", infop_info_history_hash->service_addr);

			// See if element is in info_hash
			// - if yes, update the service address.
			if (SHASH_OK == shash_get_vlock(g_info_node_info_hash, &node,
					(void **) &infop_info_hash, &vlock_info_hash)) {

				if (infop_info_hash->service_addr)
					cf_free(infop_info_hash->service_addr);

				infop_info_hash->service_addr = 0;

				// Already unpacked msg in msg_get_str, so just copy the value
				// from infop_info_history_hash.
				if (!infop_info_history_hash->service_addr) {
					cf_warning(AS_INFO, "ignoring bad Info msg with NULL service_addr");
					pthread_mutex_unlock(vlock_info_hash);
					pthread_mutex_unlock(vlock_info_history_hash);
					break;
				}

				infop_info_hash->service_addr =
					cf_strdup( infop_info_history_hash->service_addr );
				cf_assert(infop_info_hash->service_addr, AS_INFO, CF_CRITICAL, "malloc");

				pthread_mutex_unlock(vlock_info_hash);

			} else {
				// Before history_hash was added to code base, we would throw
				// away message in this case.
				cf_debug(AS_INFO, "node %"PRIx64" not in info_hash, saving service address in info_history_hash", node);
			}

			pthread_mutex_unlock(vlock_info_history_hash);

			// Send the ack.
			msg_set_unset(m, INFO_FIELD_SERVICE_ADDRESS);
			msg_set_uint32(m, INFO_FIELD_OP, INFO_OP_ACK);

			if ((rv = as_fabric_send(node, m, AS_FABRIC_PRIORITY_HIGH))) {
				cf_warning(AS_INFO, "failed to send msg %p type %d to node %p (rv %d)", m, m->type, node, rv);
				as_fabric_msg_put(m);
			}
		}
		break;

	case INFO_OP_ACK:
		{

			cf_debug(AS_INFO, " received ACK from node %"PRIx64, node);

			uint32_t	gen;
			msg_get_uint32(m, INFO_FIELD_GENERATION, &gen);
			info_node_info	*info;
			pthread_mutex_t	*vlock;
			if (0 == shash_get_vlock(g_info_node_info_hash, &node, (void **) &info, &vlock)) {

				info->generation = gen;

				pthread_mutex_unlock(vlock);
			}

			as_fabric_msg_put(m);

		}
		break;

	default:
		as_fabric_msg_put(m);
		break;
	}

	return(0);
}

//
// This dynamic function reduces the info_node_info hash and builds up the string of services
//


int
info_get_services_reduce_fn(void *key, void *data, void *udata)
{

	cf_dyn_buf *db = (cf_dyn_buf *) udata;
	info_node_info *infop = (info_node_info *) data;

	if (infop->service_addr) {
		cf_dyn_buf_append_string(db, infop->service_addr);
		cf_dyn_buf_append_char(db, ';');
	}
	return(0);
}



int
info_get_services(char *name, cf_dyn_buf *db)
{

	shash_reduce(g_info_node_info_hash, info_get_services_reduce_fn, (void *) db);

	cf_dyn_buf_chomp(db);

	return(0);
}

int
info_get_services_alumni(char *name, cf_dyn_buf *db)
{

	shash_reduce(g_info_node_info_history_hash, info_get_services_reduce_fn, (void *) db);

	cf_dyn_buf_chomp(db);

	return(0);
}



//
// Iterate through the current namespace list and cons up a string
//

int
info_get_namespaces(char *name, cf_dyn_buf *db)
{
	for (uint i = 0; i < g_config.namespaces; i++) {
		cf_dyn_buf_append_string(db, g_config.namespace[i]->name);
		cf_dyn_buf_append_char(db, ';');
	}

	if (g_config.namespaces > 0) {
		cf_dyn_buf_chomp(db);
	}

	return(0);
}

int
info_get_logs(char *name, cf_dyn_buf *db)
{
	cf_fault_sink_strlist(db);
	return(0);
}

int
info_get_objects(char *name, cf_dyn_buf *db)
{
	uint64_t	objects = 0;

	for (uint i = 0; i < g_config.namespaces; i++) {
		objects += g_config.namespace[i]->n_objects;
	}

	cf_dyn_buf_append_uint64(db, objects);
	return(0);
}

int
info_get_sets(char *name, cf_dyn_buf *db)
{
	return info_get_tree_sets(name, "", db);
}

int
info_get_bins(char *name, cf_dyn_buf *db)
{
	return info_get_tree_bins(name, "", db);
}

int
info_get_config( char* name, cf_dyn_buf *db)
{
	return info_command_config_get(name, NULL, db);
}

int
info_get_sindexes(char *name, cf_dyn_buf *db)
{
	return info_get_tree_sindexes(name, "", db);
}

uint64_t
thr_info_get_object_count()
{
	uint64_t objects = 0;

	for (uint i = 0; i < g_config.namespaces; i++) {
		objects += g_config.namespace[i]->n_objects;
	}

	return objects;
}

uint64_t
thr_info_get_subobject_count()
{
	uint64_t sub_objects = 0;

	for (uint i = 0; i < g_config.namespaces; i++) {
		sub_objects += g_config.namespace[i]->n_sub_objects;
	}

	return sub_objects;
}


void
info_get_namespace_info(as_namespace *ns, cf_dyn_buf *db)
{
	uint64_t free_pct;
	uint64_t data_memory;
	uint64_t pindex_memory;
	uint64_t sindex_memory;
	uint64_t used_memory;

	as_master_prole_stats mp;
	as_partition_get_master_prole_stats(ns, &mp);

	// what everyone wants to know: the number of objects and size
	info_append_uint64("", "objects",  ns->n_objects, db);
	info_append_uint64("", "sub-objects",  ns->n_sub_objects, db);
	info_append_uint64("", "master-objects", mp.n_master_records, db);
	info_append_uint64("", "master-sub-objects", mp.n_master_sub_records, db);
	info_append_uint64("", "prole-objects", mp.n_prole_records, db);
	info_append_uint64("", "prole-sub-objects", mp.n_prole_sub_records, db);
	info_append_uint64("", "expired-objects",  ns->n_expired_objects, db);
	info_append_uint64("", "evicted-objects",  ns->n_evicted_objects, db);
	info_append_uint64("", "set-deleted-objects", ns->n_deleted_set_objects, db);
	info_append_uint64("", "set-evicted-objects", ns->n_evicted_set_objects, db);
	info_append_uint64("", "nsup-cycle-duration", (uint64_t)ns->nsup_cycle_duration, db);
	info_append_uint64("", "nsup-cycle-sleep-pct", (uint64_t)ns->nsup_cycle_sleep_pct, db);

	// total used memory =  data memory + primary index memory + secondary index memory
	data_memory   = ns->n_bytes_memory;
	pindex_memory = as_index_size_get(ns) * ns->n_objects;
	sindex_memory = cf_atomic_int_get(ns->sindex_data_memory_used);
	used_memory   = data_memory + pindex_memory + sindex_memory;

	info_append_uint64("", "used-bytes-memory",        used_memory,     db);
	info_append_uint64("", "data-used-bytes-memory",   data_memory,     db);
	info_append_uint64("", "index-used-bytes-memory", pindex_memory,   db);
	info_append_uint64("", "sindex-used-bytes-memory", sindex_memory,   db);

	free_pct = (ns->memory_size && (ns->memory_size > used_memory))
			   ? (((ns->memory_size - used_memory) * 100L) / ns->memory_size)
			   : 0;

	info_append_uint64("", "free-pct-memory",  free_pct, db);
	info_append_uint64("", "max-void-time",  ns->max_void_time, db);
	info_append_uint64("", "non-expirable-objects", ns->non_expirable_objects, db);
	info_append_uint64("", "current-time",  as_record_void_time_get(), db);

	cf_dyn_buf_append_string(db, ";stop-writes=");
	cf_dyn_buf_append_string(db, cf_atomic32_get(ns->stop_writes) != 0 ? "true" : "false");

	cf_dyn_buf_append_string(db, ";hwm-breached=");
	cf_dyn_buf_append_string(db, cf_atomic32_get(ns->hwm_breached) != 0 ? "true" : "false");

	// remaining bin-name slots (yes, this can be negative)
	if (! ns->single_bin) {
		cf_dyn_buf_append_string(db, ";available-bin-names=");
		cf_dyn_buf_append_int(db, BIN_NAMES_QUOTA - (int)cf_vmapx_count(ns->p_bin_name_vmap));
	}

	// LDT operational statistics
	//
	// print only if LDT is enabled
	if (ns->ldt_enabled) {	
		cf_dyn_buf_append_string(db, ";ldt-reads=");
		cf_dyn_buf_append_uint32(db, cf_atomic_int_get(ns->lstats.ldt_read_reqs));
		cf_dyn_buf_append_string(db, ";ldt-read-success=");
		cf_dyn_buf_append_uint32(db, cf_atomic_int_get(ns->lstats.ldt_read_success));
		cf_dyn_buf_append_string(db, ";ldt-deletes=");
		cf_dyn_buf_append_uint32(db, cf_atomic_int_get(ns->lstats.ldt_delete_reqs));
		cf_dyn_buf_append_string(db, ";ldt-delete-success=");
		cf_dyn_buf_append_uint32(db, cf_atomic_int_get(ns->lstats.ldt_delete_success));
		cf_dyn_buf_append_string(db, ";ldt-writes=");
		cf_dyn_buf_append_uint32(db, cf_atomic_int_get(ns->lstats.ldt_write_reqs));
		cf_dyn_buf_append_string(db, ";ldt-write-success=");
		cf_dyn_buf_append_uint32(db, cf_atomic_int_get(ns->lstats.ldt_write_success));
		cf_dyn_buf_append_string(db, ";ldt-updates=");
		cf_dyn_buf_append_uint32(db, cf_atomic_int_get(ns->lstats.ldt_update_reqs));

		cf_dyn_buf_append_string(db, ";ldt-gc-io=");
		cf_dyn_buf_append_uint32(db, cf_atomic_int_get(ns->lstats.ldt_gc_io));
		cf_dyn_buf_append_string(db, ";ldt-gc-cnt=");
		cf_dyn_buf_append_uint32(db, cf_atomic_int_get(ns->lstats.ldt_gc_cnt));
		cf_dyn_buf_append_string(db, ";ldt-randomizer-retry=");
		cf_dyn_buf_append_uint32(db, cf_atomic_int_get(ns->lstats.ldt_randomizer_retry));

		cf_dyn_buf_append_string(db, ";ldt-errors=");
		cf_dyn_buf_append_uint32(db, ns->lstats.ldt_errs);

		cf_dyn_buf_append_string(db, ";ldt-err-toprec-notfound=");
		cf_dyn_buf_append_uint32(db, cf_atomic_int_get(ns->lstats.ldt_err_toprec_not_found));
		cf_dyn_buf_append_string(db, ";ldt-err-item-notfound=");
		cf_dyn_buf_append_uint32(db, cf_atomic_int_get(ns->lstats.ldt_err_item_not_found));

		cf_dyn_buf_append_string(db, ";ldt-err-internal=");
		cf_dyn_buf_append_uint32(db, cf_atomic_int_get(ns->lstats.ldt_err_internal));
		cf_dyn_buf_append_string(db, ";ldt-err-unique-key-violation=");
		cf_dyn_buf_append_uint32(db, cf_atomic_int_get(ns->lstats.ldt_err_unique_key_violation));

		cf_dyn_buf_append_string(db, ";ldt-err-insert-fail=");
		cf_dyn_buf_append_uint32(db, cf_atomic_int_get(ns->lstats.ldt_err_insert_fail));
		cf_dyn_buf_append_string(db, ";ldt-err-delete-fail=");
		cf_dyn_buf_append_uint32(db, cf_atomic_int_get(ns->lstats.ldt_err_delete_fail));
		cf_dyn_buf_append_string(db, ";ldt-err-search-fail=");
		cf_dyn_buf_append_uint32(db, cf_atomic_int_get(ns->lstats.ldt_err_search_fail));
		cf_dyn_buf_append_string(db, ";ldt-err-version-mismatch=");
		cf_dyn_buf_append_uint32(db, cf_atomic_int_get(ns->lstats.ldt_err_version_mismatch));


		cf_dyn_buf_append_string(db, ";ldt-err-capacity-exceeded=");
		cf_dyn_buf_append_uint32(db, cf_atomic_int_get(ns->lstats.ldt_err_capacity_exceeded));
		cf_dyn_buf_append_string(db, ";ldt-err-param=");
		cf_dyn_buf_append_uint32(db, cf_atomic_int_get(ns->lstats.ldt_err_param));

		cf_dyn_buf_append_string(db, ";ldt-err-op-bintype-mismatch=");
		cf_dyn_buf_append_uint32(db, cf_atomic_int_get(ns->lstats.ldt_err_op_bintype_mismatch));
		cf_dyn_buf_append_string(db, ";ldt-err-too-many-open-subrec=");
		cf_dyn_buf_append_uint32(db, cf_atomic_int_get(ns->lstats.ldt_err_too_many_open_subrec));

		cf_dyn_buf_append_string(db, ";ldt-err-subrec-not-found=");
		cf_dyn_buf_append_uint32(db, cf_atomic_int_get(ns->lstats.ldt_err_subrec_not_found));
		cf_dyn_buf_append_string(db, ";ldt-err-bin-does-not-exist=");
		cf_dyn_buf_append_uint32(db, cf_atomic_int_get(ns->lstats.ldt_err_bin_does_not_exist));
		cf_dyn_buf_append_string(db, ";ldt-err-bin-exits=");
		cf_dyn_buf_append_uint32(db, cf_atomic_int_get(ns->lstats.ldt_err_bin_exits));
		cf_dyn_buf_append_string(db, ";ldt-err-bin-damaged=");
		cf_dyn_buf_append_uint32(db, cf_atomic_int_get(ns->lstats.ldt_err_bin_damaged));

		cf_dyn_buf_append_string(db, ";ldt-err-toprec-internal=");
		cf_dyn_buf_append_uint32(db, cf_atomic_int_get(ns->lstats.ldt_err_toprec_internal));
		cf_dyn_buf_append_string(db, ";ldt-err-subrec-internal=");
		cf_dyn_buf_append_uint32(db, cf_atomic_int_get(ns->lstats.ldt_err_subrec_internal));
		cf_dyn_buf_append_string(db, ";ldt-err-transform-internal=");
		cf_dyn_buf_append_uint32(db, cf_atomic_int_get(ns->lstats.ldt_err_transform_internal));
		cf_dyn_buf_append_string(db, ";ldt-err-unknown=");
		cf_dyn_buf_append_uint32(db, cf_atomic_int_get(ns->lstats.ldt_err_unknown));
	}


	// if storage, lots of information about the storage
	//

	if (ns->storage_type == AS_STORAGE_ENGINE_SSD) {

		int available_pct = 0;
		uint64_t inuse_disk_bytes = 0;
		as_storage_stats(ns, &available_pct, &inuse_disk_bytes);

		info_append_uint64("", "used-bytes-disk",  inuse_disk_bytes, db);
		free_pct = (ns->ssd_size && (ns->ssd_size > inuse_disk_bytes)) ? (((ns->ssd_size - inuse_disk_bytes) * 100L) / ns->ssd_size) : 0;
		info_append_uint64("", "free-pct-disk",  free_pct, db);
		info_append_uint64("", "available_pct",  available_pct, db); // the underscore is an unfortunate legacy

		if (! ns->storage_data_in_memory) {
			cf_dyn_buf_append_string(db, ";cache-read-pct=");
			cf_dyn_buf_append_int(db, (int)(ns->cache_read_pct + 0.5));
		}
	} // SSD
}

//
// Iterate through the current namespace list and cons up a string
//

int
info_get_tree_namespace(char *name, char *subtree, cf_dyn_buf *db)
{

	as_namespace *ns = as_namespace_get_byname(subtree);
	if (!ns)   {
		cf_dyn_buf_append_string(db, "type=unknown");
		return(0);
	}

	switch (ns->storage_type) {
		case AS_STORAGE_ENGINE_UNDEF:
		default:
			cf_dyn_buf_append_string(db, "type=illegal");
			goto Done;

		case AS_STORAGE_ENGINE_SSD:
			cf_dyn_buf_append_string(db, "type=device");
			break;
		case AS_STORAGE_ENGINE_MEMORY:
			cf_dyn_buf_append_string(db, "type=memory");
			break;
		case AS_STORAGE_ENGINE_KV:
			cf_dyn_buf_append_string(db, "type=kv");
			break;
	}

	info_get_namespace_info(ns, db);
	cf_dyn_buf_append_string(db, ";");
	info_namespace_config_get(ns->name, db);

Done:
	return 0;
}

int
info_get_tree_sets(char *name, char *subtree, cf_dyn_buf *db)
{
	char *set_name    = NULL;
	as_namespace *ns  = NULL;

	// if there is a subtree, get the namespace
	if (subtree && strlen(subtree) > 0) {
		// see if subtree has a sep as well
		set_name = strchr(subtree, TREE_SEP);

		// pull out namespace, and namespace name...
		if (set_name) {
			int ns_name_len = (set_name - subtree);
			char ns_name[ns_name_len + 1];
			memcpy(ns_name, subtree, ns_name_len);
			ns_name[ns_name_len] = '\0';
			ns = as_namespace_get_byname(ns_name);
			set_name++; // currently points to the TREE_SEP, which is not what we want.
		}
		else {
			ns = as_namespace_get_byname(subtree);
		}

		if (!ns) {
			cf_dyn_buf_append_string(db, "ns_type=unknown");
			return(0);
		}
	}

	// format w/o namespace is ns1:set1:prop1=val1:prop2=val2:..propn=valn;ns1:set2...;ns2:set1...;
	if (!ns) {
		for (uint i = 0; i < g_config.namespaces; i++) {
			as_namespace_get_set_info(g_config.namespace[i], set_name, db);
		}
	}
	// format w namespace w/o set name is ns:set1:prop1=val1:prop2=val2...propn=valn;ns:set2...;
	// format w namespace & set name is prop1=val1:prop2=val2...propn=valn;
	else {
		as_namespace_get_set_info(ns, set_name, db);
	}
	return(0);
}

int
info_get_tree_bins(char *name, char *subtree, cf_dyn_buf *db)
{
	as_namespace *ns  = NULL;

	// if there is a subtree, get the namespace
	if (subtree && strlen(subtree) > 0) {
		ns = as_namespace_get_byname(subtree);

		if (!ns) {
			cf_dyn_buf_append_string(db, "ns_type=unknown");
			return 0;
		}
	}

	// format w/o namespace is
	// ns:num-bin-names=val1,bin-names-quota=val2,name1,name2,...;ns:...
	if (!ns) {
		for (uint i = 0; i < g_config.namespaces; i++) {
			as_namespace_get_bins_info(g_config.namespace[i], db, true);
		}
	}
	// format w/namespace is
	// num-bin-names=val1,bin-names-quota=val2,name1,name2,...
	else {
		as_namespace_get_bins_info(ns, db, false);
	}

	return 0;
}

int
info_command_hist_dump(char *name, char *params, cf_dyn_buf *db)
{
	char value_str[128];
	int  value_str_len = sizeof(value_str);

	if (0 != as_info_parameter_get(params, "ns", value_str, &value_str_len)) {
		cf_info(AS_INFO, "hist-dump %s command: no namespace specified", name);
		cf_dyn_buf_append_string(db, "error-no-namespace");
		return 0;
	}

	as_namespace *ns = as_namespace_get_byname(value_str);

	if (!ns) {
		cf_info(AS_INFO, "hist-dump %s command: unknown namespace: %s", name, value_str);
		cf_dyn_buf_append_string(db, "error-unknown-namespace");
		return 0;
	}

	value_str_len = sizeof(value_str);

	if (0 != as_info_parameter_get(params, "hist", value_str, &value_str_len)) {
		cf_info(AS_INFO, "hist-dump %s command:", name);
		cf_dyn_buf_append_string(db, "error-no-hist-name");

		return 0;
	}

	// get optional set field
	char set_name_str[AS_SET_NAME_MAX_SIZE];
	int set_name_str_len = sizeof(set_name_str);
	set_name_str[0] = 0;

	as_info_parameter_get(params, "set", set_name_str, &set_name_str_len);

	// format is ns1:ns_hist1=bucket_count,offset,b1,b2,b3...;
	as_namespace_get_hist_info(ns, set_name_str, value_str, db, true);

	return 0;
}


int
info_get_tree_log(char *name, char *subtree, cf_dyn_buf *db)
{
	// see if subtree has a sep as well
	int sink_id;
	char *context = strchr(subtree, TREE_SEP);
	if (context) { // this means: log/id/context ,
		*context = 0;
		context++;

		if (0 != cf_str_atoi(subtree, &sink_id)) return(-1);

		cf_fault_sink_context_strlist(sink_id, context, db);
	}
	else { // this means just: log/id , so get all contexts
		if (0 != cf_str_atoi(subtree, &sink_id)) return(-1);

		cf_fault_sink_context_all_strlist(sink_id, db);
	}

	return(0);
}


int
info_get_tree_sindexes(char *name, char *subtree, cf_dyn_buf *db)
{
	char *index_name    = NULL;
	as_namespace *ns  = NULL;

	// if there is a subtree, get the namespace
	if (subtree && strlen(subtree) > 0) {
		// see if subtree has a sep as well
		index_name = strchr(subtree, TREE_SEP);

		// pull out namespace, and namespace name...
		if (index_name) {
			int ns_name_len = (index_name - subtree);
			char ns_name[ns_name_len + 1];
			memcpy(ns_name, subtree, ns_name_len);
			ns_name[ns_name_len] = '\0';
			ns = as_namespace_get_byname(ns_name);
			index_name++; // currently points to the TREE_SEP, which is not what we want.
		}
		else {
			ns = as_namespace_get_byname(subtree);
		}

		if (!ns) {
			cf_dyn_buf_append_string(db, "ns_type=unknown");
			return(0);
		}
	}

	// format w/o namespace is ns1:set1:prop1=val1:prop2=val2:..propn=valn;ns1:set2...;ns2:set1...;
	if (!ns) {
		for (uint i = 0; i < g_config.namespaces; i++) {
			as_sindex_list_str(g_config.namespace[i], db);
		}
	}
	// format w namespace w/o set name is ns:set1:prop1=val1:prop2=val2...propn=valn;ns:set2...;
	// format w namespace & set name is prop1=val1:prop2=val2...propn=valn;
	else if (!index_name) {
		as_sindex_list_str(ns, db);
	}
	else {
		as_sindex_metadata imd;
		memset(&imd, 0, sizeof(imd));
		imd.ns_name = cf_strdup(ns->name);
		imd.iname   = cf_strdup(index_name);

		int resp = as_sindex_stats_str(ns, &imd, db);
		if (resp) {
			cf_dyn_buf_append_string(db, "Invalid Stats");
			INFO_COMMAND_SINDEX_FAILCODE(
					as_sindex_err_to_clienterr(resp, __FILE__, __LINE__),
					as_sindex_err_str(resp));
		}
		if (imd.ns_name) cf_free(imd.ns_name);
		if (imd.iname) cf_free(imd.iname);
	}
	return(0);
}




int
info_get_service(char *name, cf_dyn_buf *db)
{

	cf_dyn_buf_append_string(db, g_service_str );

	return(0);
}

void
clear_ldt_histograms()
{
	histogram_clear(g_config.ldt_multiop_prole_hist);
	histogram_clear(g_config.ldt_update_record_cnt_hist);
	histogram_clear(g_config.ldt_io_record_cnt_hist);
	histogram_clear(g_config.ldt_update_io_bytes_hist);
	histogram_clear(g_config.ldt_hist);
}

void
clear_microbenchmark_histograms()
{
	histogram_clear(g_config.rt_cleanup_hist);
	histogram_clear(g_config.rt_net_hist);
	histogram_clear(g_config.wt_net_hist);
	histogram_clear(g_config.rt_storage_read_hist);
	histogram_clear(g_config.rt_storage_open_hist);
	histogram_clear(g_config.rt_tree_hist);
	histogram_clear(g_config.rt_internal_hist);
	histogram_clear(g_config.wt_internal_hist);
	histogram_clear(g_config.rt_start_hist);
	histogram_clear(g_config.wt_start_hist);
	histogram_clear(g_config.rt_q_process_hist);
	histogram_clear(g_config.wt_q_process_hist);
	histogram_clear(g_config.q_wait_hist);
	histogram_clear(g_config.demarshal_hist);
	histogram_clear(g_config.wt_master_wait_prole_hist);
	histogram_clear(g_config.wt_prole_hist);
	histogram_clear(g_config.rt_resolve_hist);
	histogram_clear(g_config.wt_resolve_hist);
	histogram_clear(g_config.rt_resolve_wait_hist);
	histogram_clear(g_config.wt_resolve_wait_hist);
	histogram_clear(g_config.error_hist);
	histogram_clear(g_config.batch_q_process_hist);
	histogram_clear(g_config.info_tr_q_process_hist);
	histogram_clear(g_config.info_q_wait_hist);
	histogram_clear(g_config.info_post_lock_hist);
	histogram_clear(g_config.info_fulfill_hist);
	histogram_clear(g_config.write_storage_close_hist);
	histogram_clear(g_config.write_sindex_hist);
	histogram_clear(g_config.defrag_storage_close_hist);
	histogram_clear(g_config.prole_fabric_send_hist);
}

// SINDEX
// wire protocol examples:
// 1.) NUMERIC:    sindex-create:ns=usermap;set=demo;indexname=um_age;indexdata=age,numeric
// 2.) STRING:     sindex-create:ns=usermap;set=demo;indexname=um_state;indexdata=state,string
// 3.) FUNCTIONAL: sindex-create:ns=usermap;set=demo;indexname=um_func;type=functional;indexdata=file,func,numeric;nfargs=1;fargs='arg1'
// 4.) USERLAND:   sindex-create:ns=usermap;set=demo;indexname=um_userland;type=userland;indexdata=file,func,numeric;nfargs=1;fargs='arg1'
//

/*
 *  Description:  Parses the parameter passed to asinfo and fills up the imd
 *  			  with the parsed value
 *
 *  Usage: Gets invoked for info_command_sindex_create and destroy.
 *       : Also gets invoked from smd's accept-callback functions.
 *
 *  Parameters:
 *  	params --- string passed to asinfo call
 *  	imd    --  parses the params and fills this sindex struct.
 *
 *  Returns
 *  	0 if it successfully fills up imd
 *      otherwise AS_SINDEX_ERR_PARAM.
 */
int
as_info_parse_params_to_sindex_imd(char* params, as_sindex_metadata *imd, cf_dyn_buf* db,
		bool is_create, bool *is_smd_op)
{
	if (!imd) {
		cf_info(AS_INFO, "Failed to create secondary index : internal error");
		return AS_SINDEX_ERR_PARAM;
	}

	if (strlen(params) > SINDEX_SMD_VALUE_SIZE) {
		cf_info(AS_INFO, "Index definition %s length longer than allowed(1024)", params);
		return AS_SINDEX_ERR_PARAM;
	}

	// NAMESPACE NAMESPACE NAMESPACE
	char ns_str[128];
	int ns_len       = sizeof(ns_str);
	imd->post_op     = 0;

	char indexname_str[AS_ID_INAME_SZ];
	int  indname_len  = sizeof(indexname_str);
	int ret = as_info_parameter_get(params, STR_INDEXNAME, indexname_str, &indname_len);

	if ( ret == -1 ) {
		cf_warning(AS_INFO, "Failed to create secondary index : Indexname not specified"
				" for secondary index creation");
		INFO_COMMAND_SINDEX_FAILCODE(AS_PROTO_RESULT_FAIL_PARAMETER, "Index Name Not Specified");
		return AS_SINDEX_ERR_PARAM;
	}
	if ( ret == -2 ) {
		cf_warning(AS_INFO, "Failed to create secondary index : The indexname is longer than %d characters",
				AS_ID_INAME_SZ);
		INFO_COMMAND_SINDEX_FAILCODE(AS_PROTO_RESULT_FAIL_PARAMETER, "Indexname too long");
		return AS_SINDEX_ERR_PARAM;
	}

	ret = as_info_parameter_get(params, STR_NS, ns_str, &ns_len);

	if ( ret == -1 ) {
		cf_warning(AS_INFO, "Failed to create secondary index : Namespace not specified"
				" for sindex creation %s ", indexname_str);
		INFO_COMMAND_SINDEX_FAILCODE(AS_PROTO_RESULT_FAIL_PARAMETER, "Namespace Not Specified");
		return AS_SINDEX_ERR_PARAM;
	}
	if (ret == -2 ) {
		cf_warning(AS_INFO, "Failed to create secondary index: Namespace specified is longer"
				" than %d characters for sindex creation %s ", 128, indexname_str);
		INFO_COMMAND_SINDEX_FAILCODE(AS_PROTO_RESULT_FAIL_PARAMETER, "Invalid namespace for SINDEX creation ");
		return AS_SINDEX_ERR_PARAM;
	}

	as_namespace *ns = as_namespace_get_byname(ns_str);
	if (!ns) {
		cf_warning(AS_INFO, "Failed to create secondary index: namespace %s not found "
				"for secondary index creation %s", ns_str, indexname_str);
		INFO_COMMAND_SINDEX_FAILCODE(AS_PROTO_RESULT_FAIL_PARAMETER,
				"Namespace Not Found");
		return AS_SINDEX_ERR_PARAM;
	}
	if (ns->single_bin) {
		cf_warning(AS_INFO, "Failed to create secondary index: Secondary Index Not "
				"Allowed on Single Bin Namespace %s", ns_str);
		INFO_COMMAND_SINDEX_FAILCODE(AS_PROTO_RESULT_FAIL_PARAMETER,
				"Single Bin Namespace");
		return AS_SINDEX_ERR_PARAM;
	}
	imd->ns_name = cf_strdup(ns->name);


	// SETNAME SETNAME SETNAME ... (Optional)
	char set_str[AS_SET_NAME_MAX_SIZE];
	int set_len  = sizeof(set_str);
	int res = as_info_parameter_get(params, STR_SET, set_str, &set_len);
	if (!res) {
		imd->set = cf_strdup(set_str);
	} else if (res == -2) {
		cf_warning(AS_INFO, "Failed to create secondary index : invalid setname"
				"  for secondary index creation %s", indexname_str);
		INFO_COMMAND_SINDEX_FAILCODE(AS_PROTO_RESULT_FAIL_PARAMETER,
				"Invalid Set Name");
		return AS_SINDEX_ERR_PARAM;
	}

	//set the indexname to imd
	imd->iname      = cf_strdup(indexname_str);

	char cluster_op[6];
	int cluster_op_len = 6;
	if (as_info_parameter_get(params, "cluster_op", cluster_op, &cluster_op_len) != 0) {
		*is_smd_op = true;
	}
	else if (strcmp(cluster_op, "true") == 0) {
		*is_smd_op = true;
	}
	else if (strcmp(cluster_op, "false") == 0) {
		*is_smd_op = false;
	}

	if (is_create == false) {
		return 0;
	}

	// ONLY FOR CREATE AFTER THIS POINT

	// INDEXTYPE INDEXTYPE INDEXTYPE
	char indextype_str[128];
	memset(indextype_str, 0, 128);
	int  indtype_len = sizeof(indextype_str);
	if (as_info_parameter_get(params, STR_ITYPE, indextype_str, &indtype_len)) {
		// if not specified the index type is normal
		imd->itype = AS_SINDEX_ITYPE_DEFAULT;
	}
	else {
		if (strncmp(indextype_str, STR_ITYPE_OBJECT, 6) == 0) {
			imd->itype = AS_SINDEX_ITYPE_OBJECT;
		} else if (strncmp(indextype_str, "default", 8) == 0) {
			imd->itype = AS_SINDEX_ITYPE_DEFAULT;
		} else {
			cf_warning(AS_INFO, "Failed to create secondary index : invalid type of index"
					" for sindex creation %s ", indexname_str);
			INFO_COMMAND_SINDEX_FAILCODE(AS_PROTO_RESULT_FAIL_PARAMETER,
					"Invalid type must be [functional, userland, default]");
			return AS_SINDEX_ERR_PARAM;
		}
	}

	if (imd->itype == AS_SINDEX_ITYPE_OBJECT) { //printf("OBJECT INDEX\n");
		cf_info(AS_INFO, "Falied to create secondary index : Unsupported Index Type "
				"(AS_SINDEX_ITYPE_OBJECT) for sindex creation %s", indexname_str);
		INFO_COMMAND_SINDEX_FAILCODE(AS_PROTO_RESULT_FAIL_PARAMETER,
				"Unsupported Index Type");
		return AS_SINDEX_ERR_PARAM;

		// TODO: Object Indexes
		imd->num_bins = 1;
		char btype_str[1024];
		int  btype_len = sizeof(btype_str);
		if (as_info_parameter_get(params, STR_BINTYPE, btype_str, &btype_len)) {
			cf_warning(AS_INFO, "Failed to create secondary index : invalid bintype for "
					"secondary index creation %s ", indexname_str);
			INFO_COMMAND_SINDEX_FAILCODE(AS_PROTO_RESULT_FAIL_PARAMETER,
					"Invalid bintype");
			return AS_SINDEX_ERR_PARAM;
		}
		if        (strncasecmp(btype_str, "string", 6) == 0) {
			imd->btype[0] = AS_SINDEX_KTYPE_DIGEST;
		} else if (strncasecmp(btype_str, "numeric", 7) == 0) {
			imd->btype[0] = AS_SINDEX_KTYPE_LONG;
		} else {
			cf_warning(AS_INFO, "Failed to create secondary index: bin type (%s) "
					"not supported for sindex creation %s", btype_str, indexname_str);
			INFO_COMMAND_SINDEX_FAILCODE(AS_PROTO_RESULT_FAIL_PARAMETER,
					"Invalid bintype");
			return AS_SINDEX_ERR_PARAM;
		}
		char obj_cname[1024];
		sprintf(obj_cname, "INDEX:%s", imd->iname);
		imd->bnames[0] = cf_strdup(obj_cname);
		imd->oindx     = 1;
	} else {

		// BINNAME / TYPE ... BINNAME / TYPE .. BINNAME / TYPE
		char indexdata_str[1024];
		int  indexdata_len = sizeof(indexdata_str);
		if (as_info_parameter_get(params, STR_INDEXDATA, indexdata_str,
					&indexdata_len)) {
			cf_warning(AS_INFO, "Failed to create secondary index : invalid indexdata for"
					" sindex creation %s", indexname_str);
			INFO_COMMAND_SINDEX_FAILCODE(AS_PROTO_RESULT_FAIL_PARAMETER,
					"Invalid indexdata");
			return AS_SINDEX_ERR_PARAM;
		}
		cf_vector *str_v = cf_vector_create(sizeof(void *), 10,
				VECTOR_FLAG_INITZERO);
		cf_str_split(",", indexdata_str, str_v);
		if (0 != (cf_vector_size(str_v) % 2) ||
				AS_SINDEX_BINMAX < (cf_vector_size(str_v) / 2)) {
			cf_warning(AS_INFO, "Failed to create secondary index : number of bins more than"
					"  %d for sindex creation %s", AS_SINDEX_BINMAX, indexname_str);
			INFO_COMMAND_SINDEX_FAILCODE(AS_PROTO_RESULT_FAIL_PARAMETER,
					"invalid indexdata");
			cf_vector_destroy(str_v);
			return AS_SINDEX_ERR_PARAM;
		}

		int bincount = 0;
		for (int i = 0; i < (cf_vector_size(str_v) / 2); i++) {
			if (bincount >= AS_SINDEX_BINMAX) {
				cf_warning(AS_INFO, "Failed to create secondary index: More bins are specified "
						"than %d for sindex creation %s ", AS_SINDEX_BINMAX, indexname_str);
				INFO_COMMAND_SINDEX_FAILCODE(AS_PROTO_RESULT_FAIL_PARAMETER,
						"More bins specified than allowed");
				cf_vector_destroy(str_v);
				return AS_SINDEX_ERR_PARAM;
			}

			char *bname_str;
			cf_vector_get(str_v, i * 2, &bname_str);
			imd->bnames[i] = cf_strdup(bname_str);

			char *type_str = NULL;
			cf_vector_get(str_v, i * 2 + 1, &type_str);

			if (!type_str) {
				cf_warning(AS_INFO, "Failed to create secondary index: bin type must be specified"
						" for sindex creation %s ", indexname_str);
				INFO_COMMAND_SINDEX_FAILCODE(AS_PROTO_RESULT_FAIL_PARAMETER,
						"Invalid type must be [numeric,string]");
				cf_vector_destroy(str_v);
				return AS_SINDEX_ERR_PARAM;
			}
			else if        (strncasecmp(type_str, "string", 6) == 0) {
				imd->btype[i] = AS_SINDEX_KTYPE_DIGEST;
			} else if (strncasecmp(type_str, "numeric", 7) == 0) {
				imd->btype[i] = AS_SINDEX_KTYPE_LONG;
			} else {
				cf_warning(AS_INFO, "Failed to create secondary index : invalid bin type %s "
						"for sindex creation %s", type_str, indexname_str);
				INFO_COMMAND_SINDEX_FAILCODE(AS_PROTO_RESULT_FAIL_PARAMETER,
						"Invalid type must be [numeric,string]");
				cf_vector_destroy(str_v);
				return AS_SINDEX_ERR_PARAM;
			}
			bincount++;
		}
		imd->num_bins = bincount;

		for (int i = 0; i < AS_SINDEX_BINMAX; i++) {
			if (imd->bnames[i] &&
					(strlen(imd->bnames[i]) >= BIN_NAME_MAX_SZ)) {
				cf_warning(AS_INFO, "Failed to create secondary creation: Bin Name %s longer "
						"than allowed (%d) for sindex creation %s", imd->bnames[i],
						BIN_NAME_MAX_SZ, indexname_str);
				INFO_COMMAND_SINDEX_FAILCODE(AS_PROTO_RESULT_FAIL_PARAMETER,
						"Bin Name too long");
				return AS_SINDEX_ERR_PARAM;
			}
		}
		cf_vector_destroy(str_v);
	}
	return AS_SINDEX_OK;

}

// called for asinfo command to create a new sindex
int info_command_sindex_create(char *name, char *params, cf_dyn_buf *db)
{
	as_sindex_metadata imd;
	memset((void *)&imd, 0, sizeof(imd));
	bool is_smd_op = true;

	// Check info-command params for correctness.
	int res = as_info_parse_params_to_sindex_imd(params, &imd, db, true, &is_smd_op);

	if (res != 0) {
		cf_info(AS_INFO, "Create Index Failed");
		goto ERR;
	}

	as_namespace *ns = as_namespace_get_byname(imd.ns_name);
	if (!ns) {
		cf_info(AS_INFO, "ns not found");
		INFO_COMMAND_SINDEX_FAILCODE(AS_PROTO_RESULT_FAIL_PARAMETER,
				"Namespace Not Found");
		goto ERR;
	}

	// Check SI subsystem for limits.
	// Checks for:
	// Index already exists
	// bin already indexed (includes set-level checks also)
	// Index name too-long
	res = as_sindex_create_check_params(ns, &imd);

	// Populate error message correctly:
	if (res == AS_SINDEX_ERR_FOUND) {
		cf_info(AS_INFO, "Index with the same index defn already exists or bin has already been indexed.");
		INFO_COMMAND_SINDEX_FAILCODE(AS_PROTO_RESULT_FAIL_INDEX_FOUND,
				"Index with the same name already exists or this bin has already been indexed.");
		goto ERR;
	} else if(res == AS_SINDEX_ERR_PARAM) {
		cf_info(AS_INFO, "Index-name is too long, should be a max of: %d.", AS_ID_INAME_SZ - 1);
		INFO_COMMAND_SINDEX_FAILCODE(AS_PROTO_RESULT_FAIL_INDEX_NAME_MAXLEN,
				"Index-name is too long.");
		goto ERR;
	}

	// Check for max si's on the system : best-effort checking
	// There is a hole here because we don't acquire a global lock for this check,
	// but this is for the clean-case.
	int i;
	for (i = 0; i < AS_SINDEX_MAX; i++) {
		// There is a valid new si slot that can be created.
		if (ns->sindex[i].state == AS_SINDEX_INACTIVE) {
			break;
		}
	}

	if (i == AS_SINDEX_MAX) {
		cf_info(AS_INFO, "System already has %d indexes and is maxed-out, cannot create new index", AS_SINDEX_MAX);
		INFO_COMMAND_SINDEX_FAILCODE(AS_PROTO_RESULT_FAIL_INDEX_MAXCOUNT,
				"System already has maximum number of indexes, cannot create new index");
		goto ERR;
	}

	if (is_smd_op == true)
	{
		cf_info(AS_INFO, "Index creation request received for %s:%s via SMD", imd.ns_name, imd.iname);
		char module[] = SINDEX_MODULE;
		char key[SINDEX_SMD_KEY_SIZE];
		sprintf(key, "%s:%s", imd.ns_name, imd.iname);
		int resp      = as_smd_set_metadata(module, key, params);

		if (resp != 0) {
			cf_info(AS_INFO, "Queuing the index %s metadata to SMD failed with error %s",
					imd.iname, as_sindex_err_str(resp));
			INFO_COMMAND_SINDEX_FAILCODE(AS_PROTO_RESULT_FAIL_PARAMETER,
					as_sindex_err_str(resp));

			goto ERR;
		}
	}
	else if (is_smd_op == false) {
		int resp         = as_sindex_create(ns, &imd, true);
		if (0 != resp) {
			cf_info(AS_INFO, "Create Index %s failed with error %s",
					imd.iname, as_sindex_err_str(resp));
			INFO_COMMAND_SINDEX_FAILCODE(
					as_sindex_err_to_clienterr(resp, __FILE__, __LINE__),
					as_sindex_err_str(resp));
			goto ERR;
		}
	}
	cf_dyn_buf_append_string(db, "OK");
ERR:
	as_sindex_imd_free(&imd);
	return(0);

}

int info_command_sindex_delete(char *name, char *params, cf_dyn_buf *db) {

	as_sindex_metadata imd;
	memset((void *)&imd, 0, sizeof(imd));
	bool is_smd_op = true;
	int res = as_info_parse_params_to_sindex_imd(params, &imd, db, false, &is_smd_op);

	if (res != 0) {
		cf_info(AS_INFO, "Destroy Index Failed");
		goto ERR;
	}

	cf_info(AS_INFO, " Secondary index deletion called for ns:%s si:%s", imd.ns_name, imd.iname);

	as_namespace *ns = as_namespace_get_byname(imd.ns_name);
	if (!ns) {
		cf_info(AS_INFO, "ns not found");
		INFO_COMMAND_SINDEX_FAILCODE(AS_PROTO_RESULT_FAIL_PARAMETER,
				"Namespace Not Found");
		goto ERR;
	}

	// If SI does not exists in the system, return error
	// Do not use as_sindex_exists_by_defn() here, it'll fail because bname is null.
	if (!as_sindex_delete_checker(ns, &imd)) {
		cf_info(AS_INFO, "Index-deletion failed, index %s:%s does not exist on the system.", imd.ns_name, imd.iname);
		INFO_COMMAND_SINDEX_FAILCODE(AS_PROTO_RESULT_FAIL_INDEX_NOTFOUND,
				"Index-deletion failed, index does not exist on the system.");
		goto ERR;
	}

	if(is_smd_op == false)
	{
		int resp = as_sindex_destroy(ns, &imd);
		if (0 != resp) {
			cf_info(AS_INFO, "Delete Index %s Fail with error %s",
					imd.iname, as_sindex_err_str(resp));
			INFO_COMMAND_SINDEX_FAILCODE(
					as_sindex_err_to_clienterr(resp, __FILE__, __LINE__),
					as_sindex_err_str(resp));
			goto ERR;
		}
	}
	else if (is_smd_op == true)
	{
		cf_info(AS_INFO, "Index deletion request received for %s:%s via SMD", imd.ns_name, imd.iname);
		char module[] = SINDEX_MODULE;
		char key[SINDEX_SMD_KEY_SIZE];
		sprintf(key, "%s:%s", imd.ns_name, imd.iname);
		as_smd_delete_metadata(module, key);
	}
	cf_dyn_buf_append_string(db, "OK");
ERR:
	as_sindex_imd_free(&imd);
	return 0;
}

int info_command_sindex_dump(char *name, char *params, cf_dyn_buf *db) {
	char ns_str[128];
	int ns_len = sizeof(ns_str);
	if (as_info_parameter_get(params, "ns", ns_str, &ns_len)) {
		cf_info(AS_INFO, "invalid ns");
		INFO_COMMAND_SINDEX_FAILCODE(AS_PROTO_RESULT_FAIL_PARAMETER,
				"Namespace Not Specified");
		return 0;
	}
	as_namespace *ns = as_namespace_get_byname(ns_str);
	if (!ns) {
		cf_info(AS_INFO, "ns not found");
		INFO_COMMAND_SINDEX_FAILCODE(AS_PROTO_RESULT_FAIL_PARAMETER,
				"Namespace Not Found");
		return 0;
	}

	char set_str[AS_SET_NAME_MAX_SIZE];
	int set_len = sizeof(set_str); // get optional set
	if (as_info_parameter_get(params, STR_SET, set_str, &set_len)) {
		set_str[0] = '\0';
	}

	char fname[128];
	int fname_len = sizeof(ns_str);
	if (as_info_parameter_get(params, "file", fname, &fname_len)) {
		fname[0] = '\0';
	}

	if (!ai_btree_dump(ns_str, set_str, fname)) {
		cf_dyn_buf_append_string(db, "ok");
	} else {
		cf_dyn_buf_append_string(db, "error");
	}

	return 0;
}

int info_command_sindex_describe(char *name, char *params, cf_dyn_buf *db) {
	// get namespace and make sure it exists
	char ns_str[128];
	int ns_len = sizeof(ns_str);
	if (as_info_parameter_get(params, "ns", ns_str, &ns_len)) {
		cf_info(AS_INFO, "invalid ns");
		INFO_COMMAND_SINDEX_FAILCODE(AS_PROTO_RESULT_FAIL_PARAMETER,
				"Namespace Not Specified");
		return 0;
	}
	as_namespace *ns = as_namespace_get_byname(ns_str);
	if (!ns) {
		cf_info(AS_INFO, "ns not found");
		INFO_COMMAND_SINDEX_FAILCODE(AS_PROTO_RESULT_FAIL_PARAMETER,
				"Namespace Not Found");
		return 0;
	}

	// get optional set
	char set_str[AS_SET_NAME_MAX_SIZE];
	int set_len = sizeof(set_str);
	if (as_info_parameter_get(params, STR_SET, set_str, &set_len)) {
		set_str[0] = '\0';
	}
	// get indexname
	char index_name_str[128];
	int  index_len = sizeof(index_name_str);
	if (as_info_parameter_get(params, "indexname", index_name_str, &index_len)) {
		cf_info(AS_INFO, "invalid indexname");
		INFO_COMMAND_SINDEX_FAILCODE(AS_PROTO_RESULT_FAIL_PARAMETER,
				"Index Name Not Specified");
		return 0;
	}

	as_sindex_metadata	imd;
	memset((void *)&imd, 0, sizeof(imd));
	imd.ns_name = cf_strdup(ns->name);
	imd.iname   = cf_strdup(index_name_str);
	imd.set		= cf_strdup(set_str);

	int resp = as_sindex_describe_str(ns, &imd, db);
	if (resp) {
		cf_info(AS_INFO, "Describe For Index %s Fail with error %s",
				index_name_str, as_sindex_err_str(resp));
		INFO_COMMAND_SINDEX_FAILCODE(
			as_sindex_err_to_clienterr(resp, __FILE__, __LINE__),
			as_sindex_err_str(resp));
	}
	if (imd.ns_name)    cf_free(imd.ns_name);
	if (imd.iname)      cf_free(imd.iname);
	if (imd.set)        cf_free(imd.set);

	return(0);
}

int info_command_sindex_repair(char *name, char *params, cf_dyn_buf *db) {
	char ns_str[128];
	int ns_len = sizeof(ns_str);
	if (0 != as_info_parameter_get(params, "ns", ns_str, &ns_len)) {
		cf_info(AS_INFO, "invalid ns");
		INFO_COMMAND_SINDEX_FAILCODE(AS_PROTO_RESULT_FAIL_PARAMETER,
				"Namespace Not Specified");
		return 0;
	}
	as_namespace *ns = as_namespace_get_byname(ns_str);
	if (!ns) {
		cf_info(AS_INFO, "ns not found");
		INFO_COMMAND_SINDEX_FAILCODE(AS_PROTO_RESULT_FAIL_PARAMETER,
				"Namespace Not Found");
		return 0;
	}

	// get indexname
	char index_name_str[128];
	int  index_len = sizeof(index_name_str);
	if (as_info_parameter_get(params, "indexname", index_name_str, &index_len)) {
		cf_info(AS_INFO, "invalid indexname");
		INFO_COMMAND_SINDEX_FAILCODE(AS_PROTO_RESULT_FAIL_PARAMETER,
				"Index Name Not Specified");
		return 0;
	}

	// get optional set
	char set_str[AS_SET_NAME_MAX_SIZE];
	bool hasset = false;
	int set_len = sizeof(set_str);
	if (as_info_parameter_get(params, STR_SET, set_str, &set_len)) {
		hasset = false;
		set_str[0] = '\0';
	}

	as_sindex_metadata imd;
	memset(&imd, 0, sizeof(imd));
	imd.ns_name = cf_strdup(ns->name);
	imd.iname   = cf_strdup(index_name_str);

	int resp = as_sindex_repair(ns, &imd);
	if (resp) {
		cf_dyn_buf_append_string(db, "Invalid Repair");
		INFO_COMMAND_SINDEX_FAILCODE(
				as_sindex_err_to_clienterr(resp, __FILE__, __LINE__),
				as_sindex_err_str(resp));
	}
	else {
		cf_dyn_buf_append_string(db, "Ok");
	}
	if (imd.ns_name) cf_free(imd.ns_name);
	if (imd.iname) cf_free(imd.iname);
	return(0);
}

int info_command_set_scan_priority(char *name, char *params, cf_dyn_buf *db) {
	// Transaction id
	char id[100];
	int  id_len = sizeof(id);

	// Scan Priority
	char sp[20];
	int sp_len = sizeof(sp);

	int priority = 0;
	uint64_t trid;
	if (0 == as_info_parameter_get(params, "id", id, &id_len)) {
		trid = strtoull(id, NULL, 10);
	} else {
		cf_dyn_buf_append_string(db, "Scan job id not specified");
		return 0;
	}

	// Priority low maps to 1 transaction thread
	// medium, auto to 3
	// high to 5
	if( 0 == as_info_parameter_get(params, "value", sp, &sp_len)) {
		if(strncmp(sp, "low", 4) == 0 || strncmp(sp, "LOW", 4) == 0) {
			priority = 1;
		}
		else if(strncmp(sp, "medium", 7) == 0 || strncmp(sp, "MEDIUM", 7) == 0 ) {
			priority = 3;
		}
		else if(strncmp(sp, "auto", 5) == 0 || strncmp(sp, "AUTO", 5) == 0) {
			priority = 3;
		}
		else if(strncmp(sp, "high", 5) == 0 || strncmp(sp, "HIGH", 5) == 0) {
			priority = 5;
		}
		else {
			cf_dyn_buf_append_string(db, "Invalid priority, try again\n");
			return 0;
		}
	}

	if (!as_tscan_set_priority(trid, priority)) {
		cf_dyn_buf_append_string(db, "Transaction Not Found");
	}
	else {
		cf_dyn_buf_append_string(db, "Ok");
	}

	return 0;
}

int info_command_abort_scan(char *name, char *params, cf_dyn_buf *db) {
	char context[100];
	int  context_len = sizeof(context);
	bool found = false;
	if (0 == as_info_parameter_get(params, "id", context, &context_len)) {
		uint64_t trid;
		trid = strtoull(context, NULL, 10);
		if (trid != 0) {
			found = as_tscan_abort(trid);
		}
	}

	if (!found) {
		cf_dyn_buf_append_string(db, "Transaction Not Found");
	}
	else {
		cf_dyn_buf_append_string(db, "Ok");
	}

	return 0;
}
int info_command_query_kill(char *name, char *params, cf_dyn_buf *db) {
	char context[100];
	int  context_len = sizeof(context);
	int  rv          = AS_QUERY_ERR;
	if (0 == as_info_parameter_get(params, "trid", context, &context_len)) {
		uint64_t trid;
		trid = strtoull(context, NULL, 10);
		if (trid != 0) {
			rv = as_query_kill(trid);
		}
	}

	if (AS_QUERY_OK != rv) {
		cf_dyn_buf_append_string(db, "Transaction Not Found");
	}
	else {
		cf_dyn_buf_append_string(db, "Ok");
	}

	return 0;



}
int info_command_sindex_stat(char *name, char *params, cf_dyn_buf *db) {
	char ns_str[128];
	int ns_len = sizeof(ns_str);
	if (0 != as_info_parameter_get(params, "ns", ns_str, &ns_len)) {
		cf_info(AS_INFO, "invalid ns");
		INFO_COMMAND_SINDEX_FAILCODE(AS_PROTO_RESULT_FAIL_PARAMETER,
				"Namespace Not Specified");
		return 0;
	}
	as_namespace *ns = as_namespace_get_byname(ns_str);
	if (!ns) {
		cf_info(AS_INFO, "ns not found");
		INFO_COMMAND_SINDEX_FAILCODE(AS_PROTO_RESULT_FAIL_PARAMETER,
				"Namespace Not Found");
		return 0;
	}

	// get indexname
	char index_name_str[128];
	int  index_len = sizeof(index_name_str);
	if (as_info_parameter_get(params, "indexname", index_name_str, &index_len)) {
		cf_info(AS_INFO, "invalid indexname");
		INFO_COMMAND_SINDEX_FAILCODE(AS_PROTO_RESULT_FAIL_PARAMETER,
				"Index Name Not Specified");
		return 0;
	}

	// get optional set
	char set_str[AS_SET_NAME_MAX_SIZE];
	bool hasset = false;
	int set_len = sizeof(set_str);
	if (as_info_parameter_get(params, STR_SET, set_str, &set_len)) {
		hasset = false;
		set_str[0] = '\0';
	}

	as_sindex_metadata imd;
	memset(&imd, 0, sizeof(imd));
	imd.ns_name = cf_strdup(ns->name);
	imd.iname   = cf_strdup(index_name_str);

	int resp = as_sindex_stats_str(ns, &imd, db);
	if (resp)  {
		cf_dyn_buf_append_string(db, "Invalid Stats");
		INFO_COMMAND_SINDEX_FAILCODE(
				as_sindex_err_to_clienterr(resp, __FILE__, __LINE__),
				as_sindex_err_str(resp));
	}
	if (imd.ns_name) cf_free(imd.ns_name);
	if (imd.iname) cf_free(imd.iname);
	return(0);
}


// sindex-histogram:ns=test_D;[set=demo];indexname=indname;enable=true/false
int info_command_sindex_histogram(char *name, char *params, cf_dyn_buf *db)
{
	char ns_str[128];
	int ns_len = sizeof(ns_str);
	if (0 != as_info_parameter_get(params, "ns", ns_str, &ns_len)) {
		cf_info(AS_INFO, "invalid ns");
		cf_dyn_buf_append_string(db, "invalid ns");
		return 0;
	}
	as_namespace *ns = as_namespace_get_byname(ns_str);
	if (!ns) {
		cf_info(AS_INFO, "ns not found");
		cf_dyn_buf_append_string(db, "invalid ns");
		return 0;
	}

	// get indexname
	char index_name_str[128];
	int  index_len = sizeof(index_name_str);
	if (as_info_parameter_get(params, "indexname", index_name_str, &index_len)) {
		cf_info(AS_INFO, "invalid indexname");
		cf_dyn_buf_append_string(db, "invalid indexname");
		return 0;
	}

	// get optional set
	char set_str[AS_SET_NAME_MAX_SIZE];
	bool hasset = false;
	int set_len = sizeof(set_str);
	if (as_info_parameter_get(params, STR_SET, set_str, &set_len)) {
		hasset = false;
		set_str[0] = '\0';
	}

	char op[64];
	int op_len = sizeof(op);

	if (as_info_parameter_get(params, "enable", op, &op_len)) {
		cf_info(AS_INFO, "invalid Op");
		cf_dyn_buf_append_string(db, "Invalid Op");
		return 0;
	}

	bool enable = false;
	if (!strncmp(op, "true", 5)) {
		enable = true;
	} else if (!strncmp(op, "false", 6)) {
		enable = false;
	}

	as_sindex_metadata	imd;
	memset(&imd, 0, sizeof(imd));
	imd.ns_name = cf_strdup(ns->name);
	imd.iname   = cf_strdup(index_name_str);

	int resp = as_sindex_histogram_enable(ns, &imd, enable);
	if (resp) {
		cf_dyn_buf_append_string(db, "Fail: ");
		cf_dyn_buf_append_string(db, as_sindex_err_str(resp));
	} else {
		cf_dyn_buf_append_string(db, "Ok");
	}
	if (imd.ns_name) cf_free(imd.ns_name);
	if (imd.iname)   cf_free(imd.iname);
	return(0);
}

int info_command_sindex_qnodemap(char *name, char *params, cf_dyn_buf *db)
{
	int found = 0;

	for (int i = 0; i < g_config.namespaces; i++) {
		as_namespace *ns = g_config.namespace[i];

		for (int j = 0; j < AS_PARTITIONS; j++) {
			// ns name
			cf_dyn_buf_append_string(db, ns->name);
			cf_dyn_buf_append_string(db, ":");

			as_partition *p = &ns->partitions[j];
			// pid
			cf_dyn_buf_append_int(db, j);
			cf_dyn_buf_append_string(db, ":");
			// size
			cf_dyn_buf_append_uint32(db, p->vp ? p->vp->elements : 0);
			cf_dyn_buf_append_string(db, ":");
			// state
			cf_dyn_buf_append_char(db, as_partition_getstate_str(p->state));
			cf_dyn_buf_append_string(db, ":");
			// Qnode
			char qnode[128];
			sprintf(qnode, "%"PRIX64"", p->qnode);
			cf_dyn_buf_append_string(db, qnode);
			cf_dyn_buf_append_string(db, ":");
			// Current Node Type
			if (g_config.self_node == p->replica[0])
				cf_dyn_buf_append_string(db, "M");
			else
				cf_dyn_buf_append_string(db, "R");

			if (g_config.self_node == p->qnode)
				cf_dyn_buf_append_string(db, "Q");
			cf_dyn_buf_append_string(db, ":");
			cf_dyn_buf_append_uint64(db, (uint64_t) p->n_bytes_memory);
			cf_dyn_buf_append_char(db, ':');
			cf_dyn_buf_append_uint64(db, (uint64_t) p->vp->elements);
			cf_dyn_buf_append_char(db, ';');
		}
		found++;
	}
	if (found == 0) {
		cf_dyn_buf_append_string(db, "Empty");
	}
	else {
		cf_dyn_buf_chomp(db);
	}
	return(0);
}

int info_command_sindex_list(char *name, char *params, cf_dyn_buf *db) {
	bool listall = true;
	char ns_str[128];
	int ns_len = sizeof(ns_str);
	if (!as_info_parameter_get(params, "ns", ns_str, &ns_len)) {
		listall = false;
	}

	if (listall) {
		bool found = 0;
		for (int i = 0; i < g_config.namespaces; i++) {
			as_namespace *ns = g_config.namespace[i];
			if (ns) {
				if (!as_sindex_list_str(ns, db)) {
					found++;
				}
				else {
					cf_detail(AS_INFO, "No indexes for namespace %s", ns->name);
				}
			}
		}
		if (found == 0) {
			cf_dyn_buf_append_string(db, "Empty");
		}
		else {
			cf_dyn_buf_chomp(db);
		}
	}
	else {
		as_namespace *ns = as_namespace_get_byname(ns_str);
		if (!ns) {
			cf_info(AS_INFO, "ns not found");
			INFO_COMMAND_SINDEX_FAILCODE(AS_PROTO_RESULT_FAIL_PARAMETER,
					"Namespace Not Found");
			return 0;
		} else {
			if (as_sindex_list_str(ns, db)) {
				cf_info(AS_INFO, "ns not found");
				cf_dyn_buf_append_string(db, "Empty");
			}
			return 0;
		}
	}
	return(0);
}

// Defined in "make_in/version.c" (auto-generated by the build system.)
extern const char aerospike_build_id[];
extern const char aerospike_build_type[];

int
as_info_init()
{
	// g_info_node_info_history_hash is a hash of all nodes that have ever been
	// recognized by this node - either via paxos or info messages.
	shash_create(&g_info_node_info_history_hash, cf_nodeid_shash_fn, sizeof(cf_node), sizeof(info_node_info), 64, SHASH_CR_MT_BIGLOCK);

	// g_info_node_info_hash is a hash of all nodes *currently* in the cluster.
	// This hash should *always* be a subset of g_info_node_info_history_hash -
	// to ensure this, you should take the lock on the corresponding key in
	// info_history_hash before modifying an element in this hash table. This
	// hash is used to create the services list.
	shash_create(&g_info_node_info_hash, cf_nodeid_shash_fn, sizeof(cf_node), sizeof(info_node_info), 64, SHASH_CR_MT_BIGLOCK);

	// create worker threads
	g_info_work_q = cf_queue_create(sizeof(info_work), true);

	char vstr[64];
	sprintf(vstr, "%s build %s", aerospike_build_type, aerospike_build_id);

	// Set some basic values
	as_info_set("version", vstr, true);                  // Returns the edition and build number.
	as_info_set("build", aerospike_build_id, true);      // Returns the build number for this server.
	as_info_set("edition", aerospike_build_type, true);  // Return the edition of this build.
	as_info_set("digests", "RIPEMD160", false);          // Returns the hashing algorithm used by the server for key hashing.
	as_info_set("status", "ok", false);                  // Always returns ok, used to verify service port is open.
	as_info_set("STATUS", "OK", false);                  // Always returns OK, used to verify service port is open.

	char istr[21];
	cf_str_itoa(AS_PARTITIONS, istr, 10);
	as_info_set("partitions", istr, false);              // Returns the number of partitions used to hash keys across.

	cf_str_itoa_u64(g_config.self_node, istr, 16);
	as_info_set("node", istr, true);                     // Node ID. Unique 15 character hex string for each node based on the mac address and port.
	as_info_set("name", istr, false);                    // Alias to 'node'.
	// Returns list of features supported by this server
	as_info_set("features", "as_msg;replicas-read;replicas-prole;replicas-write;replicas-master;cluster-generation;partition-info;partition-generation;udf", true);
	if (g_config.hb_mode == AS_HB_MODE_MCAST) {
		sprintf(istr, "%s:%d", g_config.hb_addr, g_config.hb_port);
		as_info_set("mcast", istr, false);               // Returns the multicast heartbeat address and port used by this server. Only available in multicast heartbeat mode.
	}
	else if (g_config.hb_mode == AS_HB_MODE_MESH) {
		sprintf(istr, "%s:%d", g_config.hb_addr, g_config.hb_port);
		as_info_set("mesh", istr, false);                // Returns the heartbeat address and port used by this server. Only available in mesh heartbeat mode.
	}

	// All commands accepted by asinfo/telnet
	as_info_set("help", "alloc-info;asm;build;bins;config-get;config-set;digests;"
				"dump-fabric;dump-hb;dump-migrates;dump-msgs;dump-paxos;dump-smd;"
				"dump-wb;dump-wb-summary;dump-wr;dun;get-config;get-sl;hist-dump;"
				"hist-track-start;hist-track-stop;jem-stats;jobs;latency;log;log-set;"
				"logs;mcast;mem;mesh;mstats;mtrace;name;namespace;namespaces;"
				"node;service;services;services-alumni;set-config;set-log;sets;set-sl;"
				"show-devices;sindex;sindex-create;sindex-delete;sindex-dump;"
				"sindex-histogram;sindex-qnodemap;sindex-repair;"
				"smd;snub;statistics;status;tip;tip-clear;undun;version;"
				"xdr-min-lastshipinfo",
				false);
	/*
	 * help intentionally does not include the following:
	 * cluster-generation;features;objects;
	 * partition-generation;partition-info;partitions;replicas-master;
	 * replicas-prole;replicas-read;replicas-write;throughput
	 */

	// Set up some dynamic functions
	as_info_set_dynamic("bins", info_get_bins, false);                // Returns bin usage information and used bin names.
	as_info_set_dynamic("cluster-generation", info_get_cluster_generation, true); // Returns cluster generation.
	as_info_set_dynamic("get-config", info_get_config, false);        // Returns running config for specified context.
	as_info_set_dynamic("logs", info_get_logs, false);                // Returns a list of log file locations in use by this server.
	as_info_set_dynamic("namespaces", info_get_namespaces, false);    // Returns a list of namespace defined on this server.
	as_info_set_dynamic("objects", info_get_objects, false);          // Returns the number of objects stored on this server.
	as_info_set_dynamic("partition-generation", info_get_partition_generation, true); // Returns the current partition generation.
	as_info_set_dynamic("partition-info", info_get_partition_info, false);  // Returns partition ownership information.
	as_info_set_dynamic("replicas-read",info_get_replicas_read, false);     //
	as_info_set_dynamic("replicas-prole",info_get_replicas_prole, false);   // Base 64 encoded binary representation of partitions this node is prole (replica) for.
	as_info_set_dynamic("replicas-write",info_get_replicas_write, false);   //
	as_info_set_dynamic("replicas-master",info_get_replicas_master, false); // Base 64 encoded binary representation of partitions this node is master (replica) for.
	as_info_set_dynamic("service",info_get_service, false);           // IP address and server port for this node, expected to be a single.
	                                                                  // address/port per node, may be multiple address if this node is configured.
	                                                                  // to listen on multiple interfaces (typically not advised).
	as_info_set_dynamic("services",info_get_services, true);          // List of addresses of neighbor cluster nodes to advertise for Application to connect.
	as_info_set_dynamic("services-alumni",info_get_services_alumni, true); // All neighbor addresses (services) this server has ever know about.
	as_info_set_dynamic("sets", info_get_sets, false);                // Returns set statistics for all or a particular set.
	as_info_set_dynamic("statistics", info_get_stats, true);          // Returns system health and usage stats for this server.

#ifdef INFO_SEGV_TEST
	as_info_set_dynamic("segvtest", info_segv_test, true);
#endif

	// Tree-based names
	as_info_set_tree("bins", info_get_tree_bins);           // Returns bin usage information and used bin names for all or a particular namespace.
	as_info_set_tree("log", info_get_tree_log);             //
	as_info_set_tree("namespace", info_get_tree_namespace); // Returns health and usage stats for a particular namespace.
	as_info_set_tree("sets", info_get_tree_sets);           // Returns set statistics for all or a particular set.

	// Define commands
<<<<<<< HEAD
	as_info_set_command("alloc-info", info_command_alloc_info, PRIV_NONE);                    // Lookup a memory allocation by program location.
	as_info_set_command("asm", info_command_asm, PRIV_SERVICE_CTRL);                          // Control the operation of the ASMalloc library.
	as_info_set_command("config-get", info_command_config_get, PRIV_NONE);                    // Returns running config for specified context.
	as_info_set_command("config-set", info_command_config_set, PRIV_SET_CONFIG);              // Set a configuration parameter at run time, configuration parameter must be dynamic.
	as_info_set_command("dump-fabric", info_command_dump_fabric, PRIV_LOGGING_CTRL);          // Print debug information about fabric to the log file.
	as_info_set_command("dump-hb", info_command_dump_hb, PRIV_LOGGING_CTRL);                  // Print debug information about heartbeat state to the log file.
	as_info_set_command("dump-migrates", info_command_dump_migrates, PRIV_LOGGING_CTRL);      // Print debug information about migration.
	as_info_set_command("dump-msgs", info_command_dump_msgs, PRIV_LOGGING_CTRL);              // Print debug information about existing 'msg' objects and queues to the log file.
	as_info_set_command("dump-paxos", info_command_dump_paxos, PRIV_LOGGING_CTRL);            // Print debug information about Paxos state to the log file.
	as_info_set_command("dump-ra", info_command_dump_ra, PRIV_LOGGING_CTRL);                  // Print debug information about Rack Aware state.
	as_info_set_command("dump-smd", info_command_dump_smd, PRIV_LOGGING_CTRL);                // Print information about System Metadata (SMD) to the log file.
	as_info_set_command("dump-wb", info_command_dump_wb, PRIV_LOGGING_CTRL);                  // Print debug information about Write Bocks (WB) to the log file.
	as_info_set_command("dump-wb-summary", info_command_dump_wb_summary, PRIV_LOGGING_CTRL);  // Print summary information about all Write Blocks (WB) on a device to the log file.
	as_info_set_command("dump-wr", info_command_dump_wr, PRIV_LOGGING_CTRL);                  // Print debug information about transaction hash table to the log file.
	as_info_set_command("dun", info_command_dun, PRIV_SERVICE_CTRL);                          // Instruct this server to ignore another node.
	as_info_set_command("get-config", info_command_config_get, PRIV_NONE);                    // Returns running config for all or a particular context.
	as_info_set_command("get-sl", info_command_get_sl, PRIV_NONE);                            // Get the Paxos succession list.
	as_info_set_command("hist-dump", info_command_hist_dump, PRIV_NONE);                      // Returns a histogram snapshot for a particular histogram.
	as_info_set_command("hist-track-start", info_command_hist_track, PRIV_SERVICE_CTRL);      // Start or Restart histogram tracking.
	as_info_set_command("hist-track-stop", info_command_hist_track, PRIV_SERVICE_CTRL);       // Stop histogram tracking.
	as_info_set_command("jem-stats", info_command_jem_stats, PRIV_LOGGING_CTRL);              // Print JEMalloc statistics to the log file.
	as_info_set_command("latency", info_command_hist_track, PRIV_NONE);                       // Returns latency and throughput information.
	as_info_set_command("log-set", info_command_log_set, PRIV_LOGGING_CTRL);                  // Set values in the log system.
	as_info_set_command("mem", info_command_mem, PRIV_NONE);                                  // Report on memory usage.
	as_info_set_command("mstats", info_command_mstats, PRIV_LOGGING_CTRL);                    // Dump GLibC-level memory stats.
	as_info_set_command("mtrace", info_command_mtrace, PRIV_SERVICE_CTRL);                    // Control GLibC-level memory tracing.
	as_info_set_command("set-config", info_command_config_set, PRIV_SET_CONFIG);              // Set config values.
	as_info_set_command("set-log", info_command_log_set, PRIV_LOGGING_CTRL);                  // Set values in the log system.
	as_info_set_command("set-sl", info_command_set_sl, PRIV_SERVICE_CTRL);                    // Set the Paxos succession list.
	as_info_set_command("show-devices", info_command_show_devices, PRIV_LOGGING_CTRL);        // Print snapshot of wblocks to the log file.
	as_info_set_command("smd", info_command_smd_cmd, PRIV_SERVICE_CTRL);                      // Manipulate the System Metadata.
	as_info_set_command("snub", info_command_snub, PRIV_SERVICE_CTRL);                        // Ignore heartbeats from a node for a specified amount of time.
	as_info_set_command("throughput", info_command_hist_track, PRIV_NONE);                    // Returns throughput info.
	as_info_set_command("tip", info_command_tip, PRIV_SERVICE_CTRL);                          // Add external IP to mesh-mode heartbeats.
	as_info_set_command("tip-clear", info_command_tip_clear, PRIV_SERVICE_CTRL);              // Clear tip list from mesh-mode heartbeats.
	as_info_set_command("undun", info_command_undun, PRIV_SERVICE_CTRL);                      // Instruct this server to not ignore another node.
	as_info_set_command("xdr-min-lastshipinfo", info_command_get_min_config, PRIV_NONE);      // Get the min XDR lastshipinfo.
	as_info_set_command("xdr-command", as_info_command_xdr, PRIV_SERVICE_CTRL);		  // Command to XDR module.
=======
	as_info_set_command("alloc-info", info_command_alloc_info, PERM_NONE);                    // Lookup a memory allocation by program location.
	as_info_set_command("asm", info_command_asm, PERM_SERVICE_CTRL);                          // Control the operation of the ASMalloc library.
	as_info_set_command("config-get", info_command_config_get, PERM_NONE);                    // Returns running config for specified context.
	as_info_set_command("config-set", info_command_config_set, PERM_SET_CONFIG);              // Set a configuration parameter at run time, configuration parameter must be dynamic.
	as_info_set_command("dump-fabric", info_command_dump_fabric, PERM_LOGGING_CTRL);          // Print debug information about fabric to the log file.
	as_info_set_command("dump-hb", info_command_dump_hb, PERM_LOGGING_CTRL);                  // Print debug information about heartbeat state to the log file.
	as_info_set_command("dump-migrates", info_command_dump_migrates, PERM_LOGGING_CTRL);      // Print debug information about migration.
	as_info_set_command("dump-msgs", info_command_dump_msgs, PERM_LOGGING_CTRL);              // Print debug information about existing 'msg' objects and queues to the log file.
	as_info_set_command("dump-paxos", info_command_dump_paxos, PERM_LOGGING_CTRL);            // Print debug information about Paxos state to the log file.
	as_info_set_command("dump-ra", info_command_dump_ra, PERM_LOGGING_CTRL);                  // Print debug information about Rack Aware state.
	as_info_set_command("dump-smd", info_command_dump_smd, PERM_LOGGING_CTRL);                // Print information about System Metadata (SMD) to the log file.
	as_info_set_command("dump-wb", info_command_dump_wb, PERM_LOGGING_CTRL);                  // Print debug information about Write Bocks (WB) to the log file.
	as_info_set_command("dump-wb-summary", info_command_dump_wb_summary, PERM_LOGGING_CTRL);  // Print summary information about all Write Blocks (WB) on a device to the log file.
	as_info_set_command("dump-wr", info_command_dump_wr, PERM_LOGGING_CTRL);                  // Print debug information about transaction hash table to the log file.
	as_info_set_command("dun", info_command_dun, PERM_SERVICE_CTRL);                          // Instruct this server to ignore another node.
	as_info_set_command("get-config", info_command_config_get, PERM_NONE);                    // Returns running config for all or a particular context.
	as_info_set_command("get-sl", info_command_get_sl, PERM_NONE);                            // Get the Paxos succession list.
	as_info_set_command("hist-dump", info_command_hist_dump, PERM_NONE);                      // Returns a histogram snapshot for a particular histogram.
	as_info_set_command("hist-track-start", info_command_hist_track, PERM_SERVICE_CTRL);      // Start or Restart histogram tracking.
	as_info_set_command("hist-track-stop", info_command_hist_track, PERM_SERVICE_CTRL);       // Stop histogram tracking.
	as_info_set_command("jem-stats", info_command_jem_stats, PERM_LOGGING_CTRL);              // Print JEMalloc statistics to the log file.
	as_info_set_command("latency", info_command_hist_track, PERM_NONE);                       // Returns latency and throughput information.
	as_info_set_command("log-set", info_command_log_set, PERM_LOGGING_CTRL);                  // Set values in the log system.
	as_info_set_command("mem", info_command_mem, PERM_NONE);                                  // Report on memory usage.
	as_info_set_command("mstats", info_command_mstats, PERM_LOGGING_CTRL);                    // Dump GLibC-level memory stats.
	as_info_set_command("mtrace", info_command_mtrace, PERM_SERVICE_CTRL);                    // Control GLibC-level memory tracing.
	as_info_set_command("set-config", info_command_config_set, PERM_SET_CONFIG);              // Set config values.
	as_info_set_command("set-log", info_command_log_set, PERM_LOGGING_CTRL);                  // Set values in the log system.
	as_info_set_command("set-sl", info_command_set_sl, PERM_SERVICE_CTRL);                    // Set the Paxos succession list.
	as_info_set_command("show-devices", info_command_show_devices, PERM_LOGGING_CTRL);        // Print snapshot of wblocks to the log file.
	as_info_set_command("smd", info_command_smd_cmd, PERM_SERVICE_CTRL);                      // Manipulate the System Metadata.
	as_info_set_command("snub", info_command_snub, PERM_SERVICE_CTRL);                        // Ignore heartbeats from a node for a specified amount of time.
	as_info_set_command("throughput", info_command_hist_track, PERM_NONE);                    // Returns throughput info.
	as_info_set_command("tip", info_command_tip, PERM_SERVICE_CTRL);                          // Add external IP to mesh-mode heartbeats.
	as_info_set_command("tip-clear", info_command_tip_clear, PERM_SERVICE_CTRL);              // Clear tip list from mesh-mode heartbeats.
	as_info_set_command("undun", info_command_undun, PERM_SERVICE_CTRL);                      // Instruct this server to not ignore another node.
	as_info_set_command("xdr-min-lastshipinfo", info_command_get_min_config, PERM_NONE);      // Get the min XDR lastshipinfo.

>>>>>>> 53e53f9e
	// SINDEX
	as_info_set_dynamic("sindex", info_get_sindexes, false);
	as_info_set_tree("sindex", info_get_tree_sindexes);
	as_info_set_command("sindex-create", info_command_sindex_create, PERM_INDEX_MANAGE);  // Create a secondary index.
	as_info_set_command("sindex-delete", info_command_sindex_delete, PERM_INDEX_MANAGE);  // Delete a secondary index.

	// UDF
	as_info_set_dynamic("udf-list", udf_cask_info_list, false);
	as_info_set_command("udf-put", udf_cask_info_put, PERM_UDF_MANAGE);
	as_info_set_command("udf-get", udf_cask_info_get, PERM_NONE);
	as_info_set_command("udf-remove", udf_cask_info_remove, PERM_UDF_MANAGE);
	as_info_set_command("udf-clear-cache", udf_cask_info_clear_cache, PERM_UDF_MANAGE);

	// JOBS
	as_info_set_command("jobs", info_command_mon_cmd, PERM_SERVICE_CTRL);  // Manipulate the multi-key lookup monitoring infrastructure.

	// Undocumented Secondary Index Command
	as_info_set_command("sindex-histogram", info_command_sindex_histogram, PERM_SERVICE_CTRL);
	as_info_set_command("sindex-repair", info_command_sindex_repair, PERM_SERVICE_CTRL);
	as_info_set_command("sindex-dump", info_command_sindex_dump, PERM_SERVICE_CTRL);  // Dumps to a file, not log.
	as_info_set_command("sindex-qnodemap", info_command_sindex_qnodemap, PERM_NONE);

	as_info_set_dynamic("query-list", as_query_list, false);
	as_info_set_command("query-kill", info_command_query_kill, PERM_SERVICE_CTRL);
	as_info_set_dynamic("query-stat", as_query_stat, false);
	as_info_set_command("scan-abort", info_command_abort_scan, PERM_SERVICE_CTRL);  // Abort a tscan with a given id.
	as_info_set_dynamic("scan-list", as_tscan_list, false);                         // List job ids of all scans.
	as_info_set_command("sindex-describe", info_command_sindex_describe, PERM_NONE);
	as_info_set_command("sindex-stat", info_command_sindex_stat, PERM_NONE);
	as_info_set_command("sindex-list", info_command_sindex_list, PERM_NONE);

	// Spin up the Info threads *after* all static and dynamic Info commands have been added
	// so we can guarantee that the static and dynamic lists will never again be changed.
	pthread_attr_t thr_attr;
	pthread_t tid;
	if (0 != pthread_attr_init(&thr_attr))
		cf_crash(AS_INFO, "pthread_attr_init: %s", cf_strerror(errno));

	for (int i = 0; i < g_config.n_info_threads; i++) {
		if (0 != pthread_create(&tid, &thr_attr, thr_info_fn, (void *) 0 )) {
			cf_crash(AS_INFO, "pthread_create: %s", cf_strerror(errno));
		}
	}

	as_fabric_register_msg_fn(M_TYPE_INFO, info_mt, sizeof(info_mt), info_msg_fn, 0 /* udata */ );

	// Take necessery steps if specific address is given in service address 
	if (strcmp(g_config.socket.addr, "0.0.0.0") != 0 ) {
		if (g_config.external_address != NULL){
			// check external-address is matches with service address
			if (strcmp(g_config.external_address, g_config.socket.addr) != 0) {
				cf_crash(AS_INFO, "external address:%s is not matching with service address:%s",
						g_config.external_address, g_config.socket.addr);
			}
		} else {
			// Check if service address is any. If not any then put this adress in external address 
			// to avoid updation of service list continuosly
			g_config.external_address = g_config.socket.addr;
		}
	}

	// if there's a statically configured external interface, use this simple function to monitor
	// and transmit
	if (g_config.external_address)
		pthread_create(&info_interfaces_th, 0, info_interfaces_static_fn, 0);
	// Or if we've got interfaces, monitor and transmit
	else
		pthread_create(&info_interfaces_th, 0, info_interfaces_fn, 0);

	return(0);
}<|MERGE_RESOLUTION|>--- conflicted
+++ resolved
@@ -6969,46 +6969,6 @@
 	as_info_set_tree("sets", info_get_tree_sets);           // Returns set statistics for all or a particular set.
 
 	// Define commands
-<<<<<<< HEAD
-	as_info_set_command("alloc-info", info_command_alloc_info, PRIV_NONE);                    // Lookup a memory allocation by program location.
-	as_info_set_command("asm", info_command_asm, PRIV_SERVICE_CTRL);                          // Control the operation of the ASMalloc library.
-	as_info_set_command("config-get", info_command_config_get, PRIV_NONE);                    // Returns running config for specified context.
-	as_info_set_command("config-set", info_command_config_set, PRIV_SET_CONFIG);              // Set a configuration parameter at run time, configuration parameter must be dynamic.
-	as_info_set_command("dump-fabric", info_command_dump_fabric, PRIV_LOGGING_CTRL);          // Print debug information about fabric to the log file.
-	as_info_set_command("dump-hb", info_command_dump_hb, PRIV_LOGGING_CTRL);                  // Print debug information about heartbeat state to the log file.
-	as_info_set_command("dump-migrates", info_command_dump_migrates, PRIV_LOGGING_CTRL);      // Print debug information about migration.
-	as_info_set_command("dump-msgs", info_command_dump_msgs, PRIV_LOGGING_CTRL);              // Print debug information about existing 'msg' objects and queues to the log file.
-	as_info_set_command("dump-paxos", info_command_dump_paxos, PRIV_LOGGING_CTRL);            // Print debug information about Paxos state to the log file.
-	as_info_set_command("dump-ra", info_command_dump_ra, PRIV_LOGGING_CTRL);                  // Print debug information about Rack Aware state.
-	as_info_set_command("dump-smd", info_command_dump_smd, PRIV_LOGGING_CTRL);                // Print information about System Metadata (SMD) to the log file.
-	as_info_set_command("dump-wb", info_command_dump_wb, PRIV_LOGGING_CTRL);                  // Print debug information about Write Bocks (WB) to the log file.
-	as_info_set_command("dump-wb-summary", info_command_dump_wb_summary, PRIV_LOGGING_CTRL);  // Print summary information about all Write Blocks (WB) on a device to the log file.
-	as_info_set_command("dump-wr", info_command_dump_wr, PRIV_LOGGING_CTRL);                  // Print debug information about transaction hash table to the log file.
-	as_info_set_command("dun", info_command_dun, PRIV_SERVICE_CTRL);                          // Instruct this server to ignore another node.
-	as_info_set_command("get-config", info_command_config_get, PRIV_NONE);                    // Returns running config for all or a particular context.
-	as_info_set_command("get-sl", info_command_get_sl, PRIV_NONE);                            // Get the Paxos succession list.
-	as_info_set_command("hist-dump", info_command_hist_dump, PRIV_NONE);                      // Returns a histogram snapshot for a particular histogram.
-	as_info_set_command("hist-track-start", info_command_hist_track, PRIV_SERVICE_CTRL);      // Start or Restart histogram tracking.
-	as_info_set_command("hist-track-stop", info_command_hist_track, PRIV_SERVICE_CTRL);       // Stop histogram tracking.
-	as_info_set_command("jem-stats", info_command_jem_stats, PRIV_LOGGING_CTRL);              // Print JEMalloc statistics to the log file.
-	as_info_set_command("latency", info_command_hist_track, PRIV_NONE);                       // Returns latency and throughput information.
-	as_info_set_command("log-set", info_command_log_set, PRIV_LOGGING_CTRL);                  // Set values in the log system.
-	as_info_set_command("mem", info_command_mem, PRIV_NONE);                                  // Report on memory usage.
-	as_info_set_command("mstats", info_command_mstats, PRIV_LOGGING_CTRL);                    // Dump GLibC-level memory stats.
-	as_info_set_command("mtrace", info_command_mtrace, PRIV_SERVICE_CTRL);                    // Control GLibC-level memory tracing.
-	as_info_set_command("set-config", info_command_config_set, PRIV_SET_CONFIG);              // Set config values.
-	as_info_set_command("set-log", info_command_log_set, PRIV_LOGGING_CTRL);                  // Set values in the log system.
-	as_info_set_command("set-sl", info_command_set_sl, PRIV_SERVICE_CTRL);                    // Set the Paxos succession list.
-	as_info_set_command("show-devices", info_command_show_devices, PRIV_LOGGING_CTRL);        // Print snapshot of wblocks to the log file.
-	as_info_set_command("smd", info_command_smd_cmd, PRIV_SERVICE_CTRL);                      // Manipulate the System Metadata.
-	as_info_set_command("snub", info_command_snub, PRIV_SERVICE_CTRL);                        // Ignore heartbeats from a node for a specified amount of time.
-	as_info_set_command("throughput", info_command_hist_track, PRIV_NONE);                    // Returns throughput info.
-	as_info_set_command("tip", info_command_tip, PRIV_SERVICE_CTRL);                          // Add external IP to mesh-mode heartbeats.
-	as_info_set_command("tip-clear", info_command_tip_clear, PRIV_SERVICE_CTRL);              // Clear tip list from mesh-mode heartbeats.
-	as_info_set_command("undun", info_command_undun, PRIV_SERVICE_CTRL);                      // Instruct this server to not ignore another node.
-	as_info_set_command("xdr-min-lastshipinfo", info_command_get_min_config, PRIV_NONE);      // Get the min XDR lastshipinfo.
-	as_info_set_command("xdr-command", as_info_command_xdr, PRIV_SERVICE_CTRL);		  // Command to XDR module.
-=======
 	as_info_set_command("alloc-info", info_command_alloc_info, PERM_NONE);                    // Lookup a memory allocation by program location.
 	as_info_set_command("asm", info_command_asm, PERM_SERVICE_CTRL);                          // Control the operation of the ASMalloc library.
 	as_info_set_command("config-get", info_command_config_get, PERM_NONE);                    // Returns running config for specified context.
@@ -7046,8 +7006,8 @@
 	as_info_set_command("tip-clear", info_command_tip_clear, PERM_SERVICE_CTRL);              // Clear tip list from mesh-mode heartbeats.
 	as_info_set_command("undun", info_command_undun, PERM_SERVICE_CTRL);                      // Instruct this server to not ignore another node.
 	as_info_set_command("xdr-min-lastshipinfo", info_command_get_min_config, PERM_NONE);      // Get the min XDR lastshipinfo.
-
->>>>>>> 53e53f9e
+	as_info_set_command("xdr-command", as_info_command_xdr, PERM_SERVICE_CTRL);		  // Command to XDR module.
+
 	// SINDEX
 	as_info_set_dynamic("sindex", info_get_sindexes, false);
 	as_info_set_tree("sindex", info_get_tree_sindexes);
